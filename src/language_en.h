#ifndef language_en_h
#define language_en_h
/*
 * language_en.h
 * Localization support for HTML Tidy.
 *
 * This file consists of the strings for Tidy's base language and is a
 * required localization for Tidy to compile and work. Unlike the other
 * localization files this file is NOT machine-generated.
 *
 * This file also serves as the master template for generating additional
 * language localizations. As such do not edit PO files for this language;
 * modify this file directly.
 *
 * (c) 2015-2017 HTACG
 * See tidy.h and access.h for the copyright notice.
 *
 * Created by Jim Derry on 11/28/15.
 */

#ifdef _MSC_VER
#pragma execution_character_set("utf-8")
#endif


/**
 *  This language-specific function returns the correct pluralForm
 *  to use given n items, and is used as a member of each language
 *  definition.
 */
static uint whichPluralForm_en(uint n) {
    /* Plural-Forms: nplurals=2; */
    return n != 1;
}


/**
 *  This structure specifies all of the strings needed by Tidy for a
 *  single language. Static definition in a header file makes it
 *  easy to include and exclude languages without tinkering with
 *  the build system.
 *
 *  This file serves as the master template for generating `gettext`
 *  PO and POT files using our `potool.rb` script. Certain comments
 *  entered below will be included in the PO/POT files as developer
 *  comments. To enable this, use only standard C-style comments that
 *  begin immediately after the opening brace without whitespace.
 */

static languageDefinition language_en = { whichPluralForm_en, {
    /***************************************
     ** This MUST be present and first.
     ** Specify the code for this language.
     ***************************************/
    {/* Specify the ll or ll_cc language code here. */
      TIDY_LANGUAGE,                0,   "en"
    },

    /*********************************************************************
     ** Options Documentation
     **  As of 2016-January these descriptions are used uniquely by the
     **  console application but are made available for LibTidy users as
     **  well. Because we generate documentation from these descriptions
     **  it's important to use ONLY the following tags:
     **    <code>, <em>, <strong>, <br/>, <p>
     **  Note that the xslt processor requires <br/> to be self closing!
     ** @remark enum source is TidyOptionId
     *********************************************************************/
    {/* Important notes for translators:
        - Use only <code></code>, <var></var>, <em></em>, <strong></strong>, and
          <br/>.
        - Entities, tags, attributes, etc., should be enclosed in <code></code>.
        - Option values should be enclosed in <var></var>.
        - It's very important that <br/> be self-closing!
        - The strings "Tidy" and "HTML Tidy" are the program name and must not
          be translated. */
      TidyAccessibilityCheckLevel,  0,
        "This option specifies what level of accessibility checking, if any, "
        "that Tidy should perform. "
        "<br/>"
        "Level <var>0 (Tidy Classic)</var> is equivalent to Tidy Classic's accessibility "
        "checking. "
        "<br/>"
        "For more information on Tidy's accessibility checking, visit "
        "<a href=\"http://www.html-tidy.org/accessibility/\"> Tidy's Accessibility Page</a>. "
    },
    {/* Important notes for translators:
        - Use only <code></code>, <var></var>, <em></em>, <strong></strong>, and
          <br/>.
        - Entities, tags, attributes, etc., should be enclosed in <code></code>.
        - Option values should be enclosed in <var></var>.
        - It's very important that <br/> be self-closing!
        - The strings "Tidy" and "HTML Tidy" are the program name and must not
          be translated. */
      TidyAltText,                  0,
        "This option specifies the default <code>alt=</code> text Tidy uses for "
        "<code>&lt;img&gt;</code> attributes when the <code>alt=</code> attribute "
        "is missing. "
        "<br/>"
        "Use with care, as it is your responsibility to make your documents accessible "
        "to people who cannot see the images. "
    },
    {/* Important notes for translators:
        - Use only <code></code>, <var></var>, <em></em>, <strong></strong>, and
          <br/>.
        - Entities, tags, attributes, etc., should be enclosed in <code></code>.
        - Option values should be enclosed in <var></var>.
        - It's very important that <br/> be self-closing!
        - The strings "Tidy" and "HTML Tidy" are the program name and must not
          be translated. */
      TidyAnchorAsName,             0,
        "This option controls the deletion or addition of the <code>name</code> "
        "attribute in elements where it can serve as anchor. "
        "<br/>"
        "If set to <var>yes</var> a <code>name</code> attribute, if not already "
        "existing, is added along an existing <code>id</code> attribute if the DTD "
        "allows it. "
        "<br/>"
        "If set to <var>no</var> any existing name attribute is removed if an "
        "<code>id</code> attribute exists or has been added. "
    },
    {/* Important notes for translators:
        - Use only <code></code>, <var></var>, <em></em>, <strong></strong>, and
          <br/>.
        - Entities, tags, attributes, etc., should be enclosed in <code></code>.
        - Option values should be enclosed in <var></var>.
        - It's very important that <br/> be self-closing!
        - The strings "Tidy" and "HTML Tidy" are the program name and must not
          be translated. */
      TidyAsciiChars,               0,
        "Can be used to modify behavior of the <code>clean</code> option when set "
        "to <var>yes</var>. "
        "<br/>"
        "If set to <var>yes</var> when using <code>clean</code>, "
        "<code>&amp;emdash;</code>, <code>&amp;rdquo;</code>, and other named "
        "character entities are downgraded to their closest ASCII equivalents. "
    },
    {/* Important notes for translators:
      - Use only <code></code>, <var></var>, <em></em>, <strong></strong>, and
      <br/>.
      - Entities, tags, attributes, etc., should be enclosed in <code></code>.
      - Option values should be enclosed in <var></var>.
      - It's very important that <br/> be self-closing!
      - The strings "Tidy" and "HTML Tidy" are the program name and must not
      be translated. */
        TidyBlockTags,                0,
        "This option specifies new block-level tags. This option takes a space or "
        "comma separated list of tag names. "
        "<br/>"
        "Unless you declare new tags, Tidy will refuse to generate a tidied file if "
        "the input includes previously unknown tags. "
        "<br/>"
        "Note you can't change the content model for elements such as "
        "<code>&lt;table&gt;</code>, <code>&lt;ul&gt;</code>, "
        "<code>&lt;ol&gt;</code> and <code>&lt;dl&gt;</code>. "
        "<br/>"
        "This option is ignored in XML mode. "
    },
    {/* Important notes for translators:
      - Use only <code></code>, <var></var>, <em></em>, <strong></strong>, and
      <br/>.
      - Entities, tags, attributes, etc., should be enclosed in <code></code>.
      - Option values should be enclosed in <var></var>.
      - It's very important that <br/> be self-closing!
      - The strings "Tidy" and "HTML Tidy" are the program name and must not
      be translated. */
        TidyBodyOnly,                 0,
        "This option specifies if Tidy should print only the contents of the "
        "body tag as an HTML fragment. "
        "<br/>"
        "If set to <var>auto</var>, this is performed only if the body tag has "
        "been inferred. "
        "<br/>"
        "Useful for incorporating existing whole pages as a portion of another "
        "page. "
        "<br/>"
        "This option has no effect if XML output is requested. "
    },
    {/* Important notes for translators:
      - Use only <code></code>, <var></var>, <em></em>, <strong></strong>, and
      <br/>.
      - Entities, tags, attributes, etc., should be enclosed in <code></code>.
      - Option values should be enclosed in <var></var>.
      - It's very important that <br/> be self-closing!
      - The strings "Tidy" and "HTML Tidy" are the program name and must not
      be translated. */
        TidyBreakBeforeBR,            0,
        "This option specifies if Tidy should output a line break before each "
        "<code>&lt;br&gt;</code> element. "
    },
    {/* Important notes for translators:
      - Use only <code></code>, <var></var>, <em></em>, <strong></strong>, and
      <br/>.
      - Entities, tags, attributes, etc., should be enclosed in <code></code>.
      - Option values should be enclosed in <var></var>.
      - It's very important that <br/> be self-closing!
      - The strings "Tidy" and "HTML Tidy" are the program name and must not
      be translated. */
        TidyCharEncoding,             0,
        "This option specifies the character encoding Tidy uses for both the input "
        "and output. "
        "<br/>"
        "For <var>ascii</var> Tidy will accept Latin-1 (ISO-8859-1) character "
        "values, but will use entities for all characters whose value &gt;127. "
        "<br/>"
        "For <var>raw</var>, Tidy will output values above 127 without "
        "translating them into entities. "
        "<br/>"
        "For <var>latin1</var>, characters above 255 will be written as entities. "
        "<br/>"
        "For <var>utf8</var>, Tidy assumes that both input and output are encoded "
        "as UTF-8. "
        "<br/>"
        "You can use <var>iso2022</var> for files encoded using the ISO-2022 "
        "family of encodings e.g. ISO-2022-JP. "
        "<br/>"
        "For <var>mac</var> and <var>win1252</var>, Tidy will accept vendor "
        "specific character values, but will use entities for all characters whose "
        "value &gt;127. "
        "<br/>"
        "For unsupported encodings, use an external utility to convert to and from "
        "UTF-8. "
    },
    {/* Important notes for translators:
      - Use only <code></code>, <var></var>, <em></em>, <strong></strong>, and
      <br/>.
      - Entities, tags, attributes, etc., should be enclosed in <code></code>.
      - Option values should be enclosed in <var></var>.
      - It's very important that <br/> be self-closing!
      - The strings "Tidy" and "HTML Tidy" are the program name and must not
      be translated. */
        TidyCoerceEndTags,            0,
        "This option specifies if Tidy should coerce a start tag into an end tag "
        "in cases where it looks like an end tag was probably intended; "
        "for example, given "
        "<br/>"
        "<code>&lt;span&gt;foo &lt;b&gt;bar&lt;b&gt; baz&lt;/span&gt;</code> "
        "<br/>"
        "Tidy will output "
        "<br/>"
        "<code>&lt;span&gt;foo &lt;b&gt;bar&lt;/b&gt; baz&lt;/span&gt;</code> "
    },
    {/* Important notes for translators:
      - Use only <code></code>, <var></var>, <em></em>, <strong></strong>, and
      <br/>.
      - Entities, tags, attributes, etc., should be enclosed in <code></code>.
      - Option values should be enclosed in <var></var>.
      - It's very important that <br/> be self-closing!
      - The strings "Tidy" and "HTML Tidy" are the program name and must not
      be translated. */
        TidyCSSPrefix,                0,
        "This option specifies the prefix that Tidy uses for styles rules. "
        "<br/>"
        "By default, <var>c</var> will be used. "
    },
    {/* Important notes for translators:
        - Use only <code></code>, <var></var>, <em></em>, <strong></strong>, and
          <br/>.
        - Entities, tags, attributes, etc., should be enclosed in <code></code>.
        - Option values should be enclosed in <var></var>.
        - It's very important that <br/> be self-closing!
        - The strings "Tidy" and "HTML Tidy" are the program name and must not
          be translated. */
      TidyDecorateInferredUL,       0,
        "This option specifies if Tidy should decorate inferred "
        "<code>&lt;ul&gt;</code> elements with some CSS markup to avoid indentation "
        "to the right. "
    },
    {/* Important notes for translators:
      - Use only <code></code>, <var></var>, <em></em>, <strong></strong>, and
      <br/>.
      - Entities, tags, attributes, etc., should be enclosed in <code></code>.
      - Option values should be enclosed in <var></var>.
      - It's very important that <br/> be self-closing!
      - The strings "Tidy" and "HTML Tidy" are the program name and must not
      be translated. */
        TidyDoctype,                  0,
        "This option specifies the DOCTYPE declaration generated by Tidy. "
        "<br/>"
        "If set to <var>omit</var> the output won't contain a DOCTYPE "
        "declaration. Note this this also implies <code>numeric-entities</code> is "
        "set to <var>yes</var>."
        "<br/>"
        "If set to <var>html5</var> the DOCTYPE is set to "
        "<code>&lt;!DOCTYPE html&gt;</code>."
        "<br/>"
        "If set to <var>auto</var> (the default) Tidy will use an educated guess "
        "based upon the contents of the document."
        "<br/>"
        "If set to <var>strict</var>, Tidy will set the DOCTYPE to the HTML4 or "
        "XHTML1 strict DTD."
        "<br/>"
        "If set to <var>loose</var>, the DOCTYPE is set to the HTML4 or XHTML1 "
        "loose (transitional) DTD."
        "<br/>"
        "Alternatively, you can supply a string for the formal public identifier "
        "(FPI)."
        "<br/>"
        "For example: "
        "<br/>"
        "<code>doctype: \"-//ACME//DTD HTML 3.14159//EN\"</code>"
        "<br/>"
        "If you specify the FPI for an XHTML document, Tidy will set the "
        "system identifier to an empty string. For an HTML document, Tidy adds a "
        "system identifier only if one was already present in order to preserve "
        "the processing mode of some browsers. Tidy leaves the DOCTYPE for "
        "generic XML documents unchanged. "
        "<br/>"
        "This option does not offer a validation of document conformance. "
    },
    {/* Important notes for translators:
      - Use only <code></code>, <var></var>, <em></em>, <strong></strong>, and
      <br/>.
      - Entities, tags, attributes, etc., should be enclosed in <code></code>.
      - Option values should be enclosed in <var></var>.
      - It's very important that <br/> be self-closing!
      - The strings "Tidy" and "HTML Tidy" are the program name and must not
      be translated. */
        TidyDropEmptyElems,           0,
        "This option specifies if Tidy should discard empty elements. "
    },
    {/* Important notes for translators:
      - Use only <code></code>, <var></var>, <em></em>, <strong></strong>, and
      <br/>.
      - Entities, tags, attributes, etc., should be enclosed in <code></code>.
      - Option values should be enclosed in <var></var>.
      - It's very important that <br/> be self-closing!
      - The strings "Tidy" and "HTML Tidy" are the program name and must not
      be translated. */
        TidyDropEmptyParas,           0,
        "This option specifies if Tidy should discard empty paragraphs. "
    },
    {/* Important notes for translators:
      - Use only <code></code>, <var></var>, <em></em>, <strong></strong>, and
      <br/>.
      - Entities, tags, attributes, etc., should be enclosed in <code></code>.
      - Option values should be enclosed in <var></var>.
      - It's very important that <br/> be self-closing!
      - The strings "Tidy" and "HTML Tidy" are the program name and must not
      be translated. */
        TidyDropPropAttrs,            0,
        "This option specifies if Tidy should strip out proprietary attributes, "
        "such as Microsoft data binding attributes. Additionally attributes "
        "that aren't permitted in the output version of HTML will be dropped "
        "if used with <code>strict-tags-attributes</code>. "
    },
    {/* Important notes for translators:
      - Use only <code></code>, <var></var>, <em></em>, <strong></strong>, and
      <br/>.
      - Entities, tags, attributes, etc., should be enclosed in <code></code>.
      - Option values should be enclosed in <var></var>.
      - It's very important that <br/> be self-closing!
      - The strings "Tidy" and "HTML Tidy" are the program name and must not
      be translated. */
        TidyDuplicateAttrs,           0,
        "This option specifies if Tidy should keep the first or last attribute, if "
        "an attribute is repeated, e.g. has two <code>align</code> attributes. "
    },
    {/* Important notes for translators:
      - Use only <code></code>, <var></var>, <em></em>, <strong></strong>, and
      <br/>.
      - Entities, tags, attributes, etc., should be enclosed in <code></code>.
      - Option values should be enclosed in <var></var>.
      - It's very important that <br/> be self-closing!
      - The strings "Tidy" and "HTML Tidy" are the program name and must not
      be translated. */
        TidyEmacs,                    0,
        "This option specifies if Tidy should change the format for reporting "
        "errors and warnings to a format that is more easily parsed by GNU Emacs. "
    },
    {/* Important notes for translators:
      - Use only <code></code>, <var></var>, <em></em>, <strong></strong>, and
      <br/>.
      - Entities, tags, attributes, etc., should be enclosed in <code></code>.
      - Option values should be enclosed in <var></var>.
      - It's very important that <br/> be self-closing!
      - The strings "Tidy" and "HTML Tidy" are the program name and must not
      be translated. */
        TidyEmptyTags,                0,
        "This option specifies new empty inline tags. This option takes a space "
        "or comma separated list of tag names. "
        "<br/>"
        "Unless you declare new tags, Tidy will refuse to generate a tidied file if "
        "the input includes previously unknown tags. "
        "<br/>"
        "Remember to also declare empty tags as either inline or blocklevel. "
        "<br/>"
        "This option is ignored in XML mode. "
    },
    {/* Important notes for translators:
      - Use only <code></code>, <var></var>, <em></em>, <strong></strong>, and
      <br/>.
      - Entities, tags, attributes, etc., should be enclosed in <code></code>.
      - Option values should be enclosed in <var></var>.
      - It's very important that <br/> be self-closing!
      - The strings "Tidy" and "HTML Tidy" are the program name and must not
      be translated. */
        TidyEncloseBlockText,         0,
        "This option specifies if Tidy should insert a <code>&lt;p&gt;</code> "
        "element to enclose any text it finds in any element that allows mixed "
        "content for HTML transitional but not HTML strict. "
    },
    {/* Important notes for translators:
      - Use only <code></code>, <var></var>, <em></em>, <strong></strong>, and
      <br/>.
      - Entities, tags, attributes, etc., should be enclosed in <code></code>.
      - Option values should be enclosed in <var></var>.
      - It's very important that <br/> be self-closing!
      - The strings "Tidy" and "HTML Tidy" are the program name and must not
      be translated. */
        TidyEncloseBodyText,          0,
        "This option specifies if Tidy should enclose any text it finds in the "
        "body element within a <code>&lt;p&gt;</code> element."
        "<br/>"
        "This is useful when you want to take existing HTML and use it with a "
        "style sheet. "
    },
    {/* Important notes for translators:
      - Use only <code></code>, <var></var>, <em></em>, <strong></strong>, and
      <br/>.
      - Entities, tags, attributes, etc., should be enclosed in <code></code>.
      - Option values should be enclosed in <var></var>.
      - It's very important that <br/> be self-closing!
      - The strings "Tidy" and "HTML Tidy" are the program name and must not
      be translated. */
        TidyErrFile,                  0,
        "This option specifies the error file Tidy uses for errors and warnings. "
        "Normally errors and warnings are output to <code>stderr</code>. "
    },
    {/* Important notes for translators:
      - Use only <code></code>, <var></var>, <em></em>, <strong></strong>, and
      <br/>.
      - Entities, tags, attributes, etc., should be enclosed in <code></code>.
      - Option values should be enclosed in <var></var>.
      - It's very important that <br/> be self-closing!
      - The strings "Tidy" and "HTML Tidy" are the program name and must not
      be translated. */
        TidyEscapeCdata,              0,
        "This option specifies if Tidy should convert "
        "<code>&lt;![CDATA[]]&gt;</code> sections to normal text. "
    },
    {/* Important notes for translators:
      - Use only <code></code>, <var></var>, <em></em>, <strong></strong>, and
      <br/>.
      - Entities, tags, attributes, etc., should be enclosed in <code></code>.
      - Option values should be enclosed in <var></var>.
      - It's very important that <br/> be self-closing!
      - The strings "Tidy" and "HTML Tidy" are the program name and must not
      be translated. */
        TidyEscapeScripts,          0,
        "This option causes items that look like closing tags, like "
        "<code>&lt;/g</code> to be escaped to <code>&lt;\\/g</code>. Set "
        "this option to <var>no</var> if you do not want this."
    },
    {/* Important notes for translators:
      - Use only <code></code>, <var></var>, <em></em>, <strong></strong>, and
      <br/>.
      - Entities, tags, attributes, etc., should be enclosed in <code></code>.
      - Option values should be enclosed in <var></var>.
      - It's very important that <br/> be self-closing!
      - The strings "Tidy" and "HTML Tidy" are the program name and must not
      be translated. */
        TidyFixBackslash,             0,
        "This option specifies if Tidy should replace backslash characters "
        "<code>\\</code> in URLs with forward slashes <code>/</code>. "
    },
    {/* Important notes for translators:
      - Use only <code></code>, <var></var>, <em></em>, <strong></strong>, and
      <br/>.
      - Entities, tags, attributes, etc., should be enclosed in <code></code>.
      - Option values should be enclosed in <var></var>.
      - It's very important that <br/> be self-closing!
      - The strings "Tidy" and "HTML Tidy" are the program name and must not
      be translated. */
        TidyFixComments,              0,
        "This option specifies if Tidy should replace unexpected hyphens with "
        "<code>=</code> characters when it comes across adjacent hyphens. "
        "<br/>"
        "The default is <var>yes</var>. "
        "<br/>"
        "This option is provided for users of Cold Fusion which uses the "
        "comment syntax: <code>&lt;!--- ---&gt;</code>. "
    },
    {/* Important notes for translators:
      - Use only <code></code>, <var></var>, <em></em>, <strong></strong>, and
      <br/>.
      - Entities, tags, attributes, etc., should be enclosed in <code></code>.
      - Option values should be enclosed in <var></var>.
      - It's very important that <br/> be self-closing!
      - The strings "Tidy" and "HTML Tidy" are the program name and must not
      be translated. */
        TidyFixUri,                   0,
        "This option specifies if Tidy should check attribute values that carry "
        "URIs for illegal characters and if such are found, escape them as HTML4 "
        "recommends. "
    },
    {/* Important notes for translators:
      - Use only <code></code>, <var></var>, <em></em>, <strong></strong>, and
      <br/>.
      - Entities, tags, attributes, etc., should be enclosed in <code></code>.
      - Option values should be enclosed in <var></var>.
      - It's very important that <br/> be self-closing!
      - The strings "Tidy" and "HTML Tidy" are the program name and must not
      be translated. */
        TidyForceOutput,              0,
        "This option specifies if Tidy should produce output even if errors are "
        "encountered. "
        "<br/>"
        "Use this option with care; if Tidy reports an error, this "
        "means Tidy was not able to (or is not sure how to) fix the error, so the "
        "resulting output may not reflect your intention. "
    },
    {/* Important notes for translators:
      - Use only <code></code>, <var></var>, <em></em>, <strong></strong>, and
      <br/>.
      - Entities, tags, attributes, etc., should be enclosed in <code></code>.
      - Option values should be enclosed in <var></var>.
      - It's very important that <br/> be self-closing!
      - The strings "Tidy" and "HTML Tidy" are the program name and must not
      be translated. */
        TidyGDocClean,                0,
        "This option specifies if Tidy should enable specific behavior for "
        "cleaning up HTML exported from Google Docs. "
    },
    {/* Important notes for translators:
      - Use only <code></code>, <var></var>, <em></em>, <strong></strong>, and
      <br/>.
      - Entities, tags, attributes, etc., should be enclosed in <code></code>.
      - Option values should be enclosed in <var></var>.
      - It's very important that <br/> be self-closing!
      - The strings "Tidy" and "HTML Tidy" are the program name and must not
      be translated. */
        TidyHideComments,             0,
        "This option specifies if Tidy should print out comments. "
    },
    {/* Important notes for translators:
      - Use only <code></code>, <var></var>, <em></em>, <strong></strong>, and
      <br/>.
      - Entities, tags, attributes, etc., should be enclosed in <code></code>.
      - Option values should be enclosed in <var></var>.
      - It's very important that <br/> be self-closing!
      - The strings "Tidy" and "HTML Tidy" are the program name and must not
      be translated. */
        TidyHtmlOut,                  0,
        "This option specifies if Tidy should generate pretty printed output, "
        "writing it as HTML. "
    },
    {/* Important notes for translators:
      - Use only <code></code>, <var></var>, <em></em>, <strong></strong>, and
      <br/>.
      - Entities, tags, attributes, etc., should be enclosed in <code></code>.
      - Option values should be enclosed in <var></var>.
      - It's very important that <br/> be self-closing!
      - The strings "Tidy" and "HTML Tidy" are the program name and must not
      be translated. */
        TidyInCharEncoding,           0,
        "This option specifies the character encoding Tidy uses for the input. See "
        "<code>char-encoding</code> for more info. "
    },
    {/* Important notes for translators:
      - Use only <code></code>, <var></var>, <em></em>, <strong></strong>, and
      <br/>.
      - Entities, tags, attributes, etc., should be enclosed in <code></code>.
      - Option values should be enclosed in <var></var>.
      - It's very important that <br/> be self-closing!
      - The strings "Tidy" and "HTML Tidy" are the program name and must not
      be translated. */
        TidyIndentAttributes,         0,
        "This option specifies if Tidy should begin each attribute on a new line. "
    },
    {/* Important notes for translators:
      - Use only <code></code>, <var></var>, <em></em>, <strong></strong>, and
      <br/>.
      - Entities, tags, attributes, etc., should be enclosed in <code></code>.
      - Option values should be enclosed in <var></var>.
      - It's very important that <br/> be self-closing!
      - The strings "Tidy" and "HTML Tidy" are the program name and must not
      be translated. */
        TidyIndentCdata,              0,
        "This option specifies if Tidy should indent "
        "<code>&lt;![CDATA[]]&gt;</code> sections. "
    },
    {/* Important notes for translators:
      - Use only <code></code>, <var></var>, <em></em>, <strong></strong>, and
      <br/>.
      - Entities, tags, attributes, etc., should be enclosed in <code></code>.
      - Option values should be enclosed in <var></var>.
      - It's very important that <br/> be self-closing!
      - The strings "Tidy" and "HTML Tidy" are the program name and must not
      be translated. */
        TidyIndentContent,            0,
        "This option specifies if Tidy should indent block-level tags. "
        "<br/>"
        "If set to <var>auto</var> Tidy will decide whether or not to indent the "
        "content of tags such as <code>&lt;title&gt;</code>, "
        "<code>&lt;h1&gt;</code>-<code>&lt;h6&gt;</code>, <code>&lt;li&gt;</code>, "
        "<code>&lt;td&gt;</code>, or <code>&lt;p&gt;</code> "
        "based on the content including a block-level element. "
        "<br/>"
        "Setting <code>indent</code> to <var>yes</var> can expose layout bugs in "
        "some browsers. "
        "<br/>"
        "Use the option <code>indent-spaces</code> to control the number of spaces "
        "or tabs output per level of indent, and <code>indent-with-tabs</code> to "
        "specify whether spaces or tabs are used. "
    },
    {/* Important notes for translators:
      - Use only <code></code>, <var></var>, <em></em>, <strong></strong>, and
      <br/>.
      - Entities, tags, attributes, etc., should be enclosed in <code></code>.
      - Option values should be enclosed in <var></var>.
      - It's very important that <br/> be self-closing!
      - The strings "Tidy" and "HTML Tidy" are the program name and must not
      be translated. */
        TidyIndentSpaces,             0,
        "This option specifies the number of spaces or tabs that Tidy uses to "
        "indent content when <code>indent</code> is enabled. "
        "<br/>"
        "Note that the default value for this option is dependent upon the value of "
        "<code>indent-with-tabs</code> (see also). "
    },
    {/* Important notes for translators:
      - Use only <code></code>, <var></var>, <em></em>, <strong></strong>, and
      <br/>.
      - Entities, tags, attributes, etc., should be enclosed in <code></code>.
      - Option values should be enclosed in <var></var>.
      - It's very important that <br/> be self-closing!
      - The strings "Tidy" and "HTML Tidy" are the program name and must not
      be translated. */
        TidyInlineTags,               0,
        "This option specifies new non-empty inline tags. This option takes a "
        "space or comma separated list of tag names. "
        "<br/>"
        "Unless you declare new tags, Tidy will refuse to generate a tidied file if "
        "the input includes previously unknown tags. "
        "<br/>"
        "This option is ignored in XML mode. "
    },
    {/* Important notes for translators:
      - Use only <code></code>, <var></var>, <em></em>, <strong></strong>, and
      <br/>.
      - Entities, tags, attributes, etc., should be enclosed in <code></code>.
      - Option values should be enclosed in <var></var>.
      - It's very important that <br/> be self-closing!
      - The strings "Tidy" and "HTML Tidy" are the program name and must not
      be translated. */
        TidyJoinClasses,              0,
        "This option specifies if Tidy should combine class names to generate "
        "a single, new class name if multiple class assignments are detected on "
        "an element. "
    },
    {/* Important notes for translators:
      - Use only <code></code>, <var></var>, <em></em>, <strong></strong>, and
      <br/>.
      - Entities, tags, attributes, etc., should be enclosed in <code></code>.
      - Option values should be enclosed in <var></var>.
      - It's very important that <br/> be self-closing!
      - The strings "Tidy" and "HTML Tidy" are the program name and must not
      be translated. */
        TidyJoinStyles,               0,
        "This option specifies if Tidy should combine styles to generate a single, "
        "new style if multiple style values are detected on an element. "
    },
    {/* Important notes for translators:
      - Use only <code></code>, <var></var>, <em></em>, <strong></strong>, and
      <br/>.
      - Entities, tags, attributes, etc., should be enclosed in <code></code>.
      - Option values should be enclosed in <var></var>.
      - It's very important that <br/> be self-closing!
      - The strings "Tidy" and "HTML Tidy" are the program name and must not
      be translated. */
        TidyKeepFileTimes,            0,
        "This option specifies if Tidy should keep the original modification time "
        "of files that Tidy modifies in place. "
        "<br/>"
        "Setting the option to <var>yes</var> allows you to tidy files without "
        "changing the file modification date, which may be useful with certain "
        "tools that use the modification date for things such as automatic server "
        "deployment."
        "<br/>"
        "Note this feature is not supported on some platforms. "
    },
    {/* Important notes for translators:
      - Use only <code></code>, <var></var>, <em></em>, <strong></strong>, and
      <br/>.
      - Entities, tags, attributes, etc., should be enclosed in <code></code>.
      - Option values should be enclosed in <var></var>.
      - It's very important that <br/> be self-closing!
      - The strings "Tidy" and "HTML Tidy" are the program name and must not
      be translated. */
        TidyLiteralAttribs,           0,
        "This option specifies how Tidy deals with whitespace characters within "
        "attribute values. "
        "<br/>"
        "If the value is <var>no</var> Tidy normalizes attribute values by "
        "replacing any newline or tab with a single space, and further by replacing "
        "any contiguous whitespace with a single space. "
        "<br/>"
        "To force Tidy to preserve the original, literal values of all attributes "
        "and ensure that whitespace within attribute values is passed "
        "through unchanged, set this option to <var>yes</var>. "
    },
    {/* Important notes for translators:
      - Use only <code></code>, <var></var>, <em></em>, <strong></strong>, and
      <br/>.
      - Entities, tags, attributes, etc., should be enclosed in <code></code>.
      - Option values should be enclosed in <var></var>.
      - It's very important that <br/> be self-closing!
      - The strings "Tidy" and "HTML Tidy" are the program name and must not
      be translated. */
        TidyLogicalEmphasis,          0,
        "This option specifies if Tidy should replace any occurrence of "
        "<code>&lt;i&gt;</code> with <code>&lt;em&gt;</code> and any occurrence of "
        "<code>&lt;b&gt;</code> with <code>&lt;strong&gt;</code>. Any attributes "
        "are preserved unchanged. "
        "<br/>"
        "This option can be set independently of the <code>clean</code> option. "
    },
    {/* Important notes for translators:
      - Use only <code></code>, <var></var>, <em></em>, <strong></strong>, and
      <br/>.
      - Entities, tags, attributes, etc., should be enclosed in <code></code>.
      - Option values should be enclosed in <var></var>.
      - It's very important that <br/> be self-closing!
      - The strings "Tidy" and "HTML Tidy" are the program name and must not
      be translated. */
        TidyLowerLiterals,            0,
        "This option specifies if Tidy should convert the value of an attribute "
        "that takes a list of predefined values to lower case. "
        "<br/>"
        "This is required for XHTML documents. "
    },
    {/* Important notes for translators:
      - Use only <code></code>, <var></var>, <em></em>, <strong></strong>, and
      <br/>.
      - Entities, tags, attributes, etc., should be enclosed in <code></code>.
      - Option values should be enclosed in <var></var>.
      - It's very important that <br/> be self-closing!
      - The strings "Tidy" and "HTML Tidy" are the program name and must not
      be translated. */
        TidyMakeBare,                 0,
        "This option specifies if Tidy should strip Microsoft specific HTML "
        "from Word 2000 documents, and output spaces rather than non-breaking "
        "spaces where they exist in the input. "
    },
    {/* Important notes for translators:
      - Use only <code></code>, <var></var>, <em></em>, <strong></strong>, and
      <br/>.
      - Entities, tags, attributes, etc., should be enclosed in <code></code>.
      - Option values should be enclosed in <var></var>.
      - It's very important that <br/> be self-closing!
      - The strings "Tidy" and "HTML Tidy" are the program name and must not
      be translated. */
        TidyMakeClean,                0,
        "This option specifies if Tidy should perform cleaning of some legacy "
        "presentational tags (currently <code>&lt;i&gt;</code>, "
        "<code>&lt;b&gt;</code>, <code>&lt;center&gt;</code> when enclosed within "
        "appropriate inline tags, and <code>&lt;font&gt;</code>). If set to "
        "<var>yes</var> then legacy tags will be replaced with CSS "
        "<code>&lt;style&gt;</code> tags and structural markup as appropriate. "
    },
    {/* Important notes for translators:
      - Use only <code></code>, <var></var>, <em></em>, <strong></strong>, and
      <br/>.
      - Entities, tags, attributes, etc., should be enclosed in <code></code>.
      - Option values should be enclosed in <var></var>.
      - It's very important that <br/> be self-closing!
      - The strings "Tidy" and "HTML Tidy" are the program name and must not
      be translated. */
        TidyMark,                     0,
        "This option specifies if Tidy should add a <code>meta</code> element to "
        "the document head to indicate that the document has been tidied. "
        "<br/>"
        "Tidy won't add a meta element if one is already present. "
    },
    {/* Important notes for translators:
      - Use only <code></code>, <var></var>, <em></em>, <strong></strong>, and
      <br/>.
      - Entities, tags, attributes, etc., should be enclosed in <code></code>.
      - Option values should be enclosed in <var></var>.
      - It's very important that <br/> be self-closing!
      - The strings "Tidy" and "HTML Tidy" are the program name and must not
      be translated. */
        TidyMergeDivs,                0,
        "This option can be used to modify the behavior of <code>clean</code> when "
        "set to <var>yes</var>."
        "<br/>"
        "This option specifies if Tidy should merge nested <code>&lt;div&gt;</code> "
        "such as <code>&lt;div&gt;&lt;div&gt;...&lt;/div&gt;&lt;/div&gt;</code>. "
        "<br/>"
        "If set to <var>auto</var> the attributes of the inner "
        "<code>&lt;div&gt;</code> are moved to the outer one. Nested "
        "<code>&lt;div&gt;</code> with <code>id</code> attributes are <em>not</em> "
        "merged. "
        "<br/>"
        "If set to <var>yes</var> the attributes of the inner "
        "<code>&lt;div&gt;</code> are discarded with the exception of "
        "<code>class</code> and <code>style</code>. "
    },
    {/* Important notes for translators:
      - Use only <code></code>, <var></var>, <em></em>, <strong></strong>, and
      <br/>.
      - Entities, tags, attributes, etc., should be enclosed in <code></code>.
      - Option values should be enclosed in <var></var>.
      - It's very important that <br/> be self-closing!
      - The strings "Tidy" and "HTML Tidy" are the program name and must not
      be translated. */
        TidyMergeEmphasis,            0,
        "This option specifies if Tidy should merge nested <code>&lt;b&gt;</code> "
        "and <code>&lt;i&gt;</code> elements; for example, for the case "
        "<br/>"
        "<code>&lt;b class=\"rtop-2\"&gt;foo &lt;b class=\"r2-2\"&gt;bar&lt;/b&gt; baz&lt;/b&gt;</code>, "
        "<br/>"
        "Tidy will output <code>&lt;b class=\"rtop-2\"&gt;foo bar baz&lt;/b&gt;</code>. "
    },
    {/* Important notes for translators:
      - Use only <code></code>, <var></var>, <em></em>, <strong></strong>, and
      <br/>.
      - Entities, tags, attributes, etc., should be enclosed in <code></code>.
      - Option values should be enclosed in <var></var>.
      - It's very important that <br/> be self-closing!
      - The strings "Tidy" and "HTML Tidy" are the program name and must not
      be translated. */
        TidyMergeSpans,               0,
        "This option can be used to modify the behavior of <code>clean</code> when "
        "set to <var>yes</var>."
        "<br/>"
        "This option specifies if Tidy should merge nested <code>&lt;span&gt;</code> "
        "such as <code>&lt;span&gt;&lt;span&gt;...&lt;/span&gt;&lt;/span&gt;</code>. "
        "<br/>"
        "The algorithm is identical to the one used by <code>merge-divs</code>. "
    },
#if SUPPORT_ASIAN_ENCODINGS
    {/* Important notes for translators:
        - Use only <code></code>, <var></var>, <em></em>, <strong></strong>, and
          <br/>.
        - Entities, tags, attributes, etc., should be enclosed in <code></code>.
        - Option values should be enclosed in <var></var>.
        - It's very important that <br/> be self-closing!
        - The strings "Tidy" and "HTML Tidy" are the program name and must not
          be translated. */
      TidyNCR,                      0,
        "This option specifies if Tidy should allow numeric character references. "
    },
#endif
    {/* Important notes for translators:
      - Use only <code></code>, <var></var>, <em></em>, <strong></strong>, and
      <br/>.
      - Entities, tags, attributes, etc., should be enclosed in <code></code>.
      - Option values should be enclosed in <var></var>.
      - It's very important that <br/> be self-closing!
      - The strings "Tidy" and "HTML Tidy" are the program name and must not
      be translated. */
        TidyNewline,                  0,
        "The default is appropriate to the current platform. "
        "<br/>"
        "Genrally CRLF on PC-DOS, Windows and OS/2; CR on Classic Mac OS; and LF "
        "everywhere else (Linux, Mac OS X, and Unix). "
    },
    {/* Important notes for translators:
      - Use only <code></code>, <var></var>, <em></em>, <strong></strong>, and
      <br/>.
      - Entities, tags, attributes, etc., should be enclosed in <code></code>.
      - Option values should be enclosed in <var></var>.
      - It's very important that <br/> be self-closing!
      - The strings "Tidy" and "HTML Tidy" are the program name and must not
      be translated. */
        TidyNumEntities,              0,
        "This option specifies if Tidy should output entities other than the "
        "built-in HTML entities (<code>&amp;amp;</code>, <code>&amp;lt;</code>, "
        "<code>&amp;gt;</code>, and <code>&amp;quot;</code>) in the numeric rather "
        "than the named entity form. "
        "<br/>"
        "Only entities compatible with the DOCTYPE declaration generated are used. "
        "<br/>"
        "Entities that can be represented in the output encoding are translated "
        "correspondingly. "
    },
    {/* Important notes for translators:
      - Use only <code></code>, <var></var>, <em></em>, <strong></strong>, and
      <br/>.
      - Entities, tags, attributes, etc., should be enclosed in <code></code>.
      - Option values should be enclosed in <var></var>.
      - It's very important that <br/> be self-closing!
      - The strings "Tidy" and "HTML Tidy" are the program name and must not
      be translated. */
        TidyOmitOptionalTags,         0,
        "This option specifies if Tidy should omit optional start tags and end tags "
        "when generating output. "
        "<br/>"
        "Setting this option causes all tags for the <code>&lt;html&gt;</code>, "
        "<code>&lt;head&gt;</code>, and <code>&lt;body&gt;</code> elements to be "
        "omitted from output, as well as such end tags as <code>&lt;/p&gt;</code>, "
        "<code>&lt;/li&gt;</code>, <code>&lt;/dt&gt;</code>, "
        "<code>&lt;/dd&gt;</code>, <code>&lt;/option&gt;</code>, "
        "<code>&lt;/tr&gt;</code>, <code>&lt;/td&gt;</code>, and "
        "<code>&lt;/th&gt;</code>. "
        "<br/>"
        "This option is ignored for XML output. "
    },
    {/* Important notes for translators:
      - Use only <code></code>, <var></var>, <em></em>, <strong></strong>, and
      <br/>.
      - Entities, tags, attributes, etc., should be enclosed in <code></code>.
      - Option values should be enclosed in <var></var>.
      - It's very important that <br/> be self-closing!
      - The strings "Tidy" and "HTML Tidy" are the program name and must not
      be translated. */
        TidyOutCharEncoding,          0,
        "This option specifies the character encoding Tidy uses for the output. "
        "<br/>"
        "Note that this may only be different from <code>input-encoding</code> for "
        "Latin encodings (<var>ascii</var>, <var>latin0</var>, "
        "<var>latin1</var>, <var>mac</var>, <var>win1252</var>, "
        "<var>ibm858</var>)."
        "<br/>"
        "See <code>char-encoding</code> for more information"
    },
    {/* Important notes for translators:
      - Use only <code></code>, <var></var>, <em></em>, <strong></strong>, and
      <br/>.
      - Entities, tags, attributes, etc., should be enclosed in <code></code>.
      - Option values should be enclosed in <var></var>.
      - It's very important that <br/> be self-closing!
      - The strings "Tidy" and "HTML Tidy" are the program name and must not
      be translated. */
        TidyOutFile,                  0,
        "This option specifies the output file Tidy uses for markup. Normally "
        "markup is written to <code>stdout</code>. "
    },
#if SUPPORT_UTF16_ENCODINGS
    {/* Important notes for translators:
        - Use only <code></code>, <var></var>, <em></em>, <strong></strong>, and
          <br/>.
        - Entities, tags, attributes, etc., should be enclosed in <code></code>.
        - Option values should be enclosed in <var></var>.
        - It's very important that <br/> be self-closing!
        - The strings "Tidy" and "HTML Tidy" are the program name and must not
          be translated. */
      TidyOutputBOM,                0,
        "This option specifies if Tidy should write a Unicode Byte Order Mark "
        "character (BOM; also known as Zero Width No-Break Space; has value of "
        "U+FEFF) to the beginning of the output, and only applies to UTF-8 and "
        "UTF-16 output encodings. "
        "<br/>"
        "If set to <var>auto</var> this option causes Tidy to write a BOM to "
        "the output only if a BOM was present at the beginning of the input. "
        "<br/>"
        "A BOM is always written for XML/XHTML output using UTF-16 output "
        "encodings. "
    },
#endif
    {/* Important notes for translators:
      - Use only <code></code>, <var></var>, <em></em>, <strong></strong>, and
      <br/>.
      - Entities, tags, attributes, etc., should be enclosed in <code></code>.
      - Option values should be enclosed in <var></var>.
      - It's very important that <br/> be self-closing!
      - The strings "Tidy" and "HTML Tidy" are the program name and must not
      be translated. */
        TidyPPrintTabs,               0,
        "This option specifies if Tidy should indent with tabs instead of spaces, "
        "assuming <code>indent</code> is <var>yes</var>. "
        "<br/>"
        "Set it to <var>yes</var> to indent using tabs instead of the default "
        "spaces. "
        "<br/>"
        "Use the option <code>indent-spaces</code> to control the number of tabs "
        "output per level of indent. Note that when <code>indent-with-tabs</code> "
        "is enabled the default value of <code>indent-spaces</code> is reset to "
        "<var>1</var>. "
        "<br/>"
        "Note <code>tab-size</code> controls converting input tabs to spaces. Set "
        "it to zero to retain input tabs. "
    },
    {/* Important notes for translators:
      - Use only <code></code>, <var></var>, <em></em>, <strong></strong>, and
      <br/>.
      - Entities, tags, attributes, etc., should be enclosed in <code></code>.
      - Option values should be enclosed in <var></var>.
      - It's very important that <br/> be self-closing!
      - The strings "Tidy" and "HTML Tidy" are the program name and must not
      be translated. */
        TidyPreserveEntities,         0,
        "This option specifies if Tidy should preserve well-formed entities "
        "as found in the input. "
    },
    {/* Important notes for translators:
      - Use only <code></code>, <var></var>, <em></em>, <strong></strong>, and
      <br/>.
      - Entities, tags, attributes, etc., should be enclosed in <code></code>.
      - Option values should be enclosed in <var></var>.
      - It's very important that <br/> be self-closing!
      - The strings "Tidy" and "HTML Tidy" are the program name and must not
      be translated. */
        TidyPreTags,                  0,
        "This option specifies new tags that are to be processed in exactly the "
        "same way as HTML's <code>&lt;pre&gt;</code> element. This option takes a "
        "space or comma separated list of tag names. "
        "<br/>"
        "Unless you declare new tags, Tidy will refuse to generate a tidied file if "
        "the input includes previously unknown tags. "
        "<br/>"
        "Note you cannot as yet add new CDATA elements. "
        "<br/>"
        "This option is ignored in XML mode. "
    },
#if SUPPORT_ASIAN_ENCODINGS
    {/* Important notes for translators:
      - Use only <code></code>, <var></var>, <em></em>, <strong></strong>, and
      <br/>.
      - Entities, tags, attributes, etc., should be enclosed in <code></code>.
      - Option values should be enclosed in <var></var>.
      - It's very important that <br/> be self-closing!
      - The strings "Tidy" and "HTML Tidy" are the program name and must not
      be translated. */
        TidyPunctWrap,                0,
        "This option specifies if Tidy should line wrap after some Unicode or "
        "Chinese punctuation characters. "
    },
#endif
    {/* Important notes for translators:
      - Use only <code></code>, <var></var>, <em></em>, <strong></strong>, and
      <br/>.
      - Entities, tags, attributes, etc., should be enclosed in <code></code>.
      - Option values should be enclosed in <var></var>.
      - It's very important that <br/> be self-closing!
      - The strings "Tidy" and "HTML Tidy" are the program name and must not
      be translated. */
        TidyQuiet,                    0,
        "This option specifies if Tidy should output the summary of the numbers "
        "of errors and warnings, or the welcome or informational messages. "
    },
    {/* Important notes for translators:
      - Use only <code></code>, <var></var>, <em></em>, <strong></strong>, and
      <br/>.
      - Entities, tags, attributes, etc., should be enclosed in <code></code>.
      - Option values should be enclosed in <var></var>.
      - It's very important that <br/> be self-closing!
      - The strings "Tidy" and "HTML Tidy" are the program name and must not
      be translated. */
        TidyQuoteAmpersand,           0,
        "This option specifies if Tidy should output unadorned <code>&amp;</code> "
        "characters as <code>&amp;amp;</code>. "
    },
    {/* Important notes for translators:
      - Use only <code></code>, <var></var>, <em></em>, <strong></strong>, and
      <br/>.
      - Entities, tags, attributes, etc., should be enclosed in <code></code>.
      - Option values should be enclosed in <var></var>.
      - It's very important that <br/> be self-closing!
      - The strings "Tidy" and "HTML Tidy" are the program name and must not
      be translated. */
        TidyQuoteMarks,               0,
        "This option specifies if Tidy should output <code>&quot;</code> characters "
        "as <code>&amp;quot;</code> as is preferred by some editing environments. "
        "<br/>"
        "The apostrophe character <code>'</code> is written out as "
        "<code>&amp;#39;</code> since many web browsers don't yet support "
        "<code>&amp;apos;</code>. "
    },
    {/* Important notes for translators:
      - Use only <code></code>, <var></var>, <em></em>, <strong></strong>, and
      <br/>.
      - Entities, tags, attributes, etc., should be enclosed in <code></code>.
      - Option values should be enclosed in <var></var>.
      - It's very important that <br/> be self-closing!
      - The strings "Tidy" and "HTML Tidy" are the program name and must not
      be translated. */
        TidyQuoteNbsp,                0,
        "This option specifies if Tidy should output non-breaking space characters "
        "as entities, rather than as the Unicode character value 160 (decimal). "
    },
    {/* Important notes for translators:
      - Use only <code></code>, <var></var>, <em></em>, <strong></strong>, and
      <br/>.
      - Entities, tags, attributes, etc., should be enclosed in <code></code>.
      - Option values should be enclosed in <var></var>.
      - It's very important that <br/> be self-closing!
      - The strings "Tidy" and "HTML Tidy" are the program name and must not
      be translated. */
        TidyReplaceColor,             0,
        "This option specifies if Tidy should replace numeric values in color "
        "attributes with HTML/XHTML color names where defined, e.g. replace "
        "<code>#ffffff</code> with <code>white</code>. "
    },
    {/* Important notes for translators:
      - Use only <code></code>, <var></var>, <em></em>, <strong></strong>, and
      <br/>.
      - Entities, tags, attributes, etc., should be enclosed in <code></code>.
      - Option values should be enclosed in <var></var>.
      - It's very important that <br/> be self-closing!
      - The strings "Tidy" and "HTML Tidy" are the program name and must not
      be translated. */
        TidyShowErrors,               0,
        "This option specifies the number Tidy uses to determine if further errors "
        "should be shown. If set to <var>0</var>, then no errors are shown. "
    },
    {/* Important notes for translators:
      - Use only <code></code>, <var></var>, <em></em>, <strong></strong>, and
      <br/>.
      - Entities, tags, attributes, etc., should be enclosed in <code></code>.
      - Option values should be enclosed in <var></var>.
      - It's very important that <br/> be self-closing!
      - The strings "Tidy" and "HTML Tidy" are the program name and must not
      be translated. */
        TidyShowInfo,                 0,
        "This option specifies if Tidy should display info-level messages. "
    },
    {/* Important notes for translators:
      - Use only <code></code>, <var></var>, <em></em>, <strong></strong>, and
      <br/>.
      - Entities, tags, attributes, etc., should be enclosed in <code></code>.
      - Option values should be enclosed in <var></var>.
      - It's very important that <br/> be self-closing!
      - The strings "Tidy" and "HTML Tidy" are the program name and must not
      be translated. */
        TidyShowMarkup,               0,
        "This option specifies if Tidy should generate a pretty printed version "
        "of the markup. Note that Tidy won't generate a pretty printed version if "
        "it finds significant errors (see <code>force-output</code>). "
    },
    {/* Important notes for translators:
      - Use only <code></code>, <var></var>, <em></em>, <strong></strong>, and
      <br/>.
      - Entities, tags, attributes, etc., should be enclosed in <code></code>.
      - Option values should be enclosed in <var></var>.
      - It's very important that <br/> be self-closing!
      - The strings "Tidy" and "HTML Tidy" are the program name and must not
      be translated. */
        TidyShowWarnings,             0,
        "This option specifies if Tidy should suppress warnings. This can be "
        "useful when a few errors are hidden in a flurry of warnings. "
    },
    {/* Important notes for translators:
      - Use only <code></code>, <var></var>, <em></em>, <strong></strong>, and
      <br/>.
      - Entities, tags, attributes, etc., should be enclosed in <code></code>.
      - Option values should be enclosed in <var></var>.
      - It's very important that <br/> be self-closing!
      - The strings "Tidy" and "HTML Tidy" are the program name and must not
      be translated. */
        TidySkipNested,               0,
        "This option specifies that Tidy should skip nested tags when parsing "
        "script and style data. "
    },
    {/* Important notes for translators:
      - Use only <code></code>, <var></var>, <em></em>, <strong></strong>, and
      <br/>.
      - Entities, tags, attributes, etc., should be enclosed in <code></code>.
      - Option values should be enclosed in <var></var>.
      - It's very important that <br/> be self-closing!
      - The strings "Tidy" and "HTML Tidy" are the program name and must not
      be translated. */
        TidySortAttributes,           0,
        "This option specifies that Tidy should sort attributes within an element "
        "using the specified sort algorithm. If set to <var>alpha</var>, the "
        "algorithm is an ascending alphabetic sort. "
    },
    {/* Important notes for translators:
      - Use only <code></code>, <var></var>, <em></em>, <strong></strong>, and
      <br/>.
      - Entities, tags, attributes, etc., should be enclosed in <code></code>.
      - Option values should be enclosed in <var></var>.
      - It's very important that <br/> be self-closing!
      - The strings "Tidy" and "HTML Tidy" are the program name and must not
      be translated. */
        TidyStrictTagsAttr,           0,
        "This options ensures that tags and attributes are applicable for the "
        "version of HTML that Tidy outputs. When set to <var>yes</var> and the "
        "output document type is a strict doctype, then Tidy will report "
        "errors. If the output document type is a loose or transitional "
        "doctype, then Tidy will report warnings. "
        "<br/>"
        "Additionally if <code>drop-proprietary-attributes</code> is enabled, "
        "then not applicable attributes will be dropped, too. "
        "<br/>"
        "When set to <var>no</var>, these checks are not performed. "
    },
    {/* Important notes for translators:
      - Use only <code></code>, <var></var>, <em></em>, <strong></strong>, and
      <br/>.
      - Entities, tags, attributes, etc., should be enclosed in <code></code>.
      - Option values should be enclosed in <var></var>.
      - It's very important that <br/> be self-closing!
      - The strings "Tidy" and "HTML Tidy" are the program name and must not
      be translated. */
        TidyTabSize,                  0,
        "This option specifies the number of columns that Tidy uses between "
        "successive tab stops. It is used to map tabs to spaces when reading the "
        "input. "
    },
    {/* Important notes for translators:
      - Use only <code></code>, <var></var>, <em></em>, <strong></strong>, and
      <br/>.
      - Entities, tags, attributes, etc., should be enclosed in <code></code>.
      - Option values should be enclosed in <var></var>.
      - It's very important that <br/> be self-closing!
      - The strings "Tidy" and "HTML Tidy" are the program name and must not
      be translated. */
        TidyUpperCaseAttrs,           0,
        "This option specifies if Tidy should output attribute names in upper "
        "case. "
        "<br/>"
        "The default is <var>no</var>, which results in lower case attribute "
        "names, except for XML input, where the original case is preserved. "
    },
    {/* Important notes for translators:
      - Use only <code></code>, <var></var>, <em></em>, <strong></strong>, and
      <br/>.
      - Entities, tags, attributes, etc., should be enclosed in <code></code>.
      - Option values should be enclosed in <var></var>.
      - It's very important that <br/> be self-closing!
      - The strings "Tidy" and "HTML Tidy" are the program name and must not
      be translated. */
        TidyUpperCaseTags,            0,
        "This option specifies if Tidy should output tag names in upper case. "
        "<br/>"
        "The default is <var>no</var> which results in lower case tag names, "
        "except for XML input where the original case is preserved. "
    },
    {/* Important notes for translators:
      - Use only <code></code>, <var></var>, <em></em>, <strong></strong>, and
      <br/>.
      - Entities, tags, attributes, etc., should be enclosed in <code></code>.
      - Option values should be enclosed in <var></var>.
      - It's very important that <br/> be self-closing!
      - The strings "Tidy" and "HTML Tidy" are the program name and must not
      be translated. */
        TidyUseCustomTags,          0,
        "This option enables the use of tags for autonomous custom elements, "
        "e.g. &lt;flag-icon&gt; with Tidy. Custom tags are disabled if this "
        "value is <var>no</var>. Other settings - <var>blocklevel</var>, "
        "<var>empty</var>, <var>inline</var>, and <var>pre</var> will treat "
        "<em>all</em> detected custom tags accordingly. "
        "<br/>"
        "The use of <code>new-blocklevel-tags</code>, "
        "<code>new-empty-tags</code>, <code>new-inline-tags</code>, or "
        "<code>new-pre-tags</code> will override the treatment of custom tags "
        "by this configuration option. This may be useful if you have "
        "different types of custom tags."
        "<br/>"
        "When enabled these tags are determined during the processing of your "
        "document using opening tags; matching closing tags will be recognized "
        "accordingly, and unknown closing tags will be discarded. "
    },
    {/* Important notes for translators:
      - Use only <code></code>, <var></var>, <em></em>, <strong></strong>, and
      <br/>.
      - Entities, tags, attributes, etc., should be enclosed in <code></code>.
      - Option values should be enclosed in <var></var>.
      - It's very important that <br/> be self-closing!
      - The strings "Tidy" and "HTML Tidy" are the program name and must not
      be translated. */
        TidyVertSpace,                0,
        "This option specifies if Tidy should add some extra empty lines for "
        "readability. "
        "<br/>"
        "The default is <var>no</var>. "
        "<br/>"
        "If set to <var>auto</var> Tidy will eliminate nearly all newline "
        "characters."
    },
    {/* Important notes for translators:
      - Use only <code></code>, <var></var>, <em></em>, <strong></strong>, and
      <br/>.
      - Entities, tags, attributes, etc., should be enclosed in <code></code>.
      - Option values should be enclosed in <var></var>.
      - It's very important that <br/> be self-closing!
      - The strings "Tidy" and "HTML Tidy" are the program name and must not
      be translated. */
        TidyWarnPropAttrs,            0,
        "This option specifies if Tidy should warn on proprietary attributes."
    },
    {/* Important notes for translators:
      - Use only <code></code>, <var></var>, <em></em>, <strong></strong>, and
      <br/>.
      - Entities, tags, attributes, etc., should be enclosed in <code></code>.
      - Option values should be enclosed in <var></var>.
      - It's very important that <br/> be self-closing!
      - The strings "Tidy" and "HTML Tidy" are the program name and must not
      be translated. */
        TidyWord2000,                 0,
        "This option specifies if Tidy should go to great pains to strip out all "
        "the surplus stuff Microsoft Word 2000 inserts when you save Word "
        "documents as \"Web pages\". It doesn't handle embedded images or VML. "
        "<br/>"
        "You should consider using Word's \"Save As: Web Page, Filtered\". "
    },
    {/* Important notes for translators:
      - Use only <code></code>, <var></var>, <em></em>, <strong></strong>, and
      <br/>.
      - Entities, tags, attributes, etc., should be enclosed in <code></code>.
      - Option values should be enclosed in <var></var>.
      - It's very important that <br/> be self-closing!
      - The strings "Tidy" and "HTML Tidy" are the program name and must not
      be translated. */
        TidyWrapAsp,                  0,
        "This option specifies if Tidy should line wrap text contained within ASP "
        "pseudo elements, which look like: <code>&lt;% ... %&gt;</code>. "
    },
    {/* Important notes for translators:
      - Use only <code></code>, <var></var>, <em></em>, <strong></strong>, and
      <br/>.
      - Entities, tags, attributes, etc., should be enclosed in <code></code>.
      - Option values should be enclosed in <var></var>.
      - It's very important that <br/> be self-closing!
      - The strings "Tidy" and "HTML Tidy" are the program name and must not
      be translated. */
        TidyWrapAttVals,              0,
        "This option specifies if Tidy should line-wrap attribute values, meaning "
        "that if the value of an attribute causes a line to exceed the width "
        "specified by <code>wrap</code>, Tidy will add one or more line breaks to "
        "the value, causing it to be wrapped into multiple lines. "
        "<br/>"
        "Note that this option can be set independently of "
        "<code>wrap-script-literals</code>. "
        "By default Tidy replaces any newline or tab with a single space and "
        "replaces any sequences of whitespace with a single space. "
        "<br/>"
        "To force Tidy to preserve the original, literal values of all attributes, "
        "and ensure that whitespace characters within attribute values are passed "
        "through unchanged, set <code>literal-attributes</code> to "
        "<var>yes</var>. "
    },
    {/* Important notes for translators:
      - Use only <code></code>, <var></var>, <em></em>, <strong></strong>, and
      <br/>.
      - Entities, tags, attributes, etc., should be enclosed in <code></code>.
      - Option values should be enclosed in <var></var>.
      - It's very important that <br/> be self-closing!
      - The strings "Tidy" and "HTML Tidy" are the program name and must not
      be translated. */
        TidyWrapJste,                 0,
        "This option specifies if Tidy should line wrap text contained within "
        "JSTE pseudo elements, which look like: <code>&lt;# ... #&gt;</code>. "
    },
    {/* Important notes for translators:
      - Use only <code></code>, <var></var>, <em></em>, <strong></strong>, and
      <br/>.
      - Entities, tags, attributes, etc., should be enclosed in <code></code>.
      - Option values should be enclosed in <var></var>.
      - It's very important that <br/> be self-closing!
      - The strings "Tidy" and "HTML Tidy" are the program name and must not
      be translated. */
        TidyWrapLen,                  0,
        "This option specifies the right margin Tidy uses for line wrapping. "
        "<br/>"
        "Tidy tries to wrap lines so that they do not exceed this length. "
        "<br/>"
        "Set <code>wrap</code> to <var>0</var>(zero) if you want to disable line "
        "wrapping. "
    },
    {/* Important notes for translators:
      - Use only <code></code>, <var></var>, <em></em>, <strong></strong>, and
      <br/>.
      - Entities, tags, attributes, etc., should be enclosed in <code></code>.
      - Option values should be enclosed in <var></var>.
      - It's very important that <br/> be self-closing!
      - The strings "Tidy" and "HTML Tidy" are the program name and must not
      be translated. */
        TidyWrapPhp,                  0,
        "This option specifies if Tidy should line wrap text contained within PHP "
        "pseudo elements, which look like: <code>&lt;?php ... ?&gt;</code>. "
    },
    {/* Important notes for translators:
      - Use only <code></code>, <var></var>, <em></em>, <strong></strong>, and
      <br/>.
      - Entities, tags, attributes, etc., should be enclosed in <code></code>.
      - Option values should be enclosed in <var></var>.
      - It's very important that <br/> be self-closing!
      - The strings "Tidy" and "HTML Tidy" are the program name and must not
      be translated. */
        TidyWrapScriptlets,           0,
        "This option specifies if Tidy should line wrap string literals that "
        "appear in script attributes. "
        "<br/>"
        "Tidy wraps long script string literals by inserting a backslash character "
        "before the line break. "
    },
    {/* Important notes for translators:
      - Use only <code></code>, <var></var>, <em></em>, <strong></strong>, and
      <br/>.
      - Entities, tags, attributes, etc., should be enclosed in <code></code>.
      - Option values should be enclosed in <var></var>.
      - It's very important that <br/> be self-closing!
      - The strings "Tidy" and "HTML Tidy" are the program name and must not
      be translated. */
        TidyWrapSection,              0,
        "This option specifies if Tidy should line wrap text contained within "
        "<code>&lt;![ ... ]&gt;</code> section tags. "
    },
    {/* Important notes for translators:
      - Use only <code></code>, <var></var>, <em></em>, <strong></strong>, and
      <br/>.
      - Entities, tags, attributes, etc., should be enclosed in <code></code>.
      - Option values should be enclosed in <var></var>.
      - It's very important that <br/> be self-closing!
      - The strings "Tidy" and "HTML Tidy" are the program name and must not
      be translated. */
        TidyWriteBack,                0,
        "This option specifies if Tidy should write back the tidied markup to the "
        "same file it read from. "
        "<br/>"
        "You are advised to keep copies of important files before tidying them, as "
        "on rare occasions the result may not be what you expect. "
    },
    {/* Important notes for translators:
      - Use only <code></code>, <var></var>, <em></em>, <strong></strong>, and
      <br/>.
      - Entities, tags, attributes, etc., should be enclosed in <code></code>.
      - Option values should be enclosed in <var></var>.
      - It's very important that <br/> be self-closing!
      - The strings "Tidy" and "HTML Tidy" are the program name and must not
      be translated. */
        TidyXhtmlOut,                 0,
        "This option specifies if Tidy should generate pretty printed output, "
        "writing it as extensible HTML. "
        "<br/>"
        "This option causes Tidy to set the DOCTYPE and default namespace as "
        "appropriate to XHTML, and will use the corrected value in output "
        "regardless of other sources. "
        "<br/>"
        "For XHTML, entities can be written as named or numeric entities according "
        "to the setting of <code>numeric-entities</code>. "
        "<br/>"
        "The original case of tags and attributes will be preserved, regardless of "
        "other options. "
    },
    {/* Important notes for translators:
      - Use only <code></code>, <var></var>, <em></em>, <strong></strong>, and
      <br/>.
      - Entities, tags, attributes, etc., should be enclosed in <code></code>.
      - Option values should be enclosed in <var></var>.
      - It's very important that <br/> be self-closing!
      - The strings "Tidy" and "HTML Tidy" are the program name and must not
      be translated. */
        TidyXmlDecl,                  0,
        "This option specifies if Tidy should add the XML declaration when "
        "outputting XML or XHTML. "
        "<br/>"
        "Note that if the input already includes an <code>&lt;?xml ... ?&gt;</code> "
        "declaration then this option will be ignored. "
        "<br/>"
        "If the encoding for the output is different from <var>ascii</var>, one "
        "of the <var>utf*</var> encodings, or <var>raw</var>, then the "
        "declaration is always added as required by the XML standard. "
    },
    {/* Important notes for translators:
      - Use only <code></code>, <var></var>, <em></em>, <strong></strong>, and
      <br/>.
      - Entities, tags, attributes, etc., should be enclosed in <code></code>.
      - Option values should be enclosed in <var></var>.
      - It's very important that <br/> be self-closing!
      - The strings "Tidy" and "HTML Tidy" are the program name and must not
      be translated. */
        TidyXmlOut,                   0,
        "This option specifies if Tidy should pretty print output, writing it as "
        "well-formed XML. "
        "<br/>"
        "Any entities not defined in XML 1.0 will be written as numeric entities to "
        "allow them to be parsed by an XML parser. "
        "<br/>"
        "The original case of tags and attributes will be preserved, regardless of "
        "other options. "
    },
    {/* Important notes for translators:
      - Use only <code></code>, <var></var>, <em></em>, <strong></strong>, and
      <br/>.
      - Entities, tags, attributes, etc., should be enclosed in <code></code>.
      - Option values should be enclosed in <var></var>.
      - It's very important that <br/> be self-closing!
      - The strings "Tidy" and "HTML Tidy" are the program name and must not
      be translated. */
        TidyXmlPIs,                   0,
        "This option specifies if Tidy should change the parsing of processing "
        "instructions to require <code>?&gt;</code> as the terminator rather than "
        "<code>&gt;</code>. "
        "<br/>"
        "This option is automatically set if the input is in XML. "
    },
    {/* Important notes for translators:
      - Use only <code></code>, <var></var>, <em></em>, <strong></strong>, and
      <br/>.
      - Entities, tags, attributes, etc., should be enclosed in <code></code>.
      - Option values should be enclosed in <var></var>.
      - It's very important that <br/> be self-closing!
      - The strings "Tidy" and "HTML Tidy" are the program name and must not
      be translated. */
        TidyXmlSpace,                 0,
        "This option specifies if Tidy should add "
        "<code>xml:space=\"preserve\"</code> to elements such as "
        "<code>&lt;pre&gt;</code>, <code>&lt;style&gt;</code> and "
        "<code>&lt;script&gt;</code> when generating XML. "
        "<br/>"
        "This is needed if the whitespace in such elements is to "
        "be parsed appropriately without having access to the DTD. "
    },
    {/* Important notes for translators:
        - Use only <code></code>, <var></var>, <em></em>, <strong></strong>, and
          <br/>.
        - Entities, tags, attributes, etc., should be enclosed in <code></code>.
        - Option values should be enclosed in <var></var>.
        - It's very important that <br/> be self-closing!
        - The strings "Tidy" and "HTML Tidy" are the program name and must not
          be translated. */
      TidyXmlTags,                  0,
        "This option specifies if Tidy should use the XML parser rather than the "
        "error correcting HTML parser. "
    },


    /********************************************
     ** TidyConfigCategory enumeration
     ** @remark enum source TidyConfigCategory
     ********************************************/
    { TidyUnknownCategory,          0,   "unknown category!"                                                       },
    { TidyDiagnostics,              0,   "diagnostics"                                                             },
    { TidyEncoding,                 0,   "encoding"                                                                },
    { TidyInternalCategory,         0,   "internal (private)"                                                      },
    { TidyMarkup,                   0,   "markup"                                                                  },
    { TidyMiscellaneous,            0,   "misc"                                                                    },
    { TidyPrettyPrint,              0,   "print"                                                                   },


    /********************************************
     ** Message Severity Level
     ** @remark enum source TidyConfigCategory
     ********************************************/
    { TidyInfo,               0,   "Info: "          },
    { TidyWarning,            0,   "Warning: "       },
    { TidyConfig,             0,   "Config: "        },
    { TidyAccess,             0,   "Access: "        },
    { TidyError,              0,   "Error: "         },
    { TidyBadDocument,        0,   "Document: "      },
    { TidyFatal,              0,   "Panic: "         },
    { TidyDialogueInfo,       0,   "Information: "   },
    { TidyDialogueSummary,    0,   "Summary: "       },
    { TidyDialogueDoc,        0,   "Document: "      },
    
    
    /********************************************
     ** Miscellaneous Strings
     ** @remark enum source TidyStrings
     ** @rename enum generator FOREACH_MSG_MISC
     ********************************************/
    { FILE_CANT_OPEN,               0,   "Can't open \"%s\"\n"                                                     },
    { FILE_NOT_FILE,                0,   "\"%s\" is not a file!\n"                                                 },
    { LINE_COLUMN_STRING,           0,   "line %d column %d - "                                                    },
    { STRING_CONTENT_LOOKS,         0,   "Document content looks like %s"                                          },
    {/* For example, "discarding invalid UTF-16 surrogate pair" */
      STRING_DISCARDING,            0,   "discarding"
    },
    { STRING_DOCTYPE_GIVEN,         0,   "Doctype given is \"%s\""                                                 },

    {/* The strings "Tidy" and "HTML Tidy" are the program name and must not be translated. */
      STRING_ERROR_COUNT,           0,   "Tidy found %u %s and %u %s!"
    },
    { STRING_ERROR_COUNT_ERROR,     0,   "error"                                                                   },
    { STRING_ERROR_COUNT_ERROR,     1,   "errors"                                                                  },
    { STRING_ERROR_COUNT_WARNING,   0,   "warning"                                                                 },
    { STRING_ERROR_COUNT_WARNING,   1,   "warnings"                                                                },
    { STRING_HELLO_ACCESS,          0,   "\nAccessibility Checks:\n"                                               },
    {/* This is not a formal name and can be translated. */
      STRING_HTML_PROPRIETARY,      0,   "HTML Proprietary"
    },
    { STRING_MISSING_MALFORMED,     0,   "missing or malformed argument for option: %s"                            },
    { STRING_XML_DECLARATION,       0,   "XML declaration"                                                         },
    {/* This console output should be limited to 78 characters per line.
      - The strings "Tidy" and "HTML Tidy" are the program name and must not be translated. */
      STRING_NEEDS_INTERVENTION,    0,
        "This document has errors that must be fixed before\n"
        "using HTML Tidy to generate a tidied up version.\n"
    },
    { STRING_NO_ERRORS,             0,   "No warnings or errors were found."                                       },
    { STRING_NO_SYSID,              0,   "No system identifier in emitted doctype"                                 },
    { STRING_NOT_ALL_SHOWN,         0,   "Tidy found %u %s and %u %s! Not all warnings/errors were shown."         },
    { STRING_PLAIN_TEXT,            0,   "plain text"                                                              },
    {/* For example, "replacing invalid UTF-8 bytes" */
      STRING_REPLACING,             0,   "replacing"
    },
    {/* For example, "you should avoid using the specified encoding." */
      STRING_SPECIFIED,             0,   "specified"
    },
    { STRING_UNKNOWN_OPTION,        0,   "unknown option: %s"                                                      },
    { TIDYCUSTOMNO_STRING,          0,   "no"                                                                      },
    { TIDYCUSTOMBLOCKLEVEL_STRING,  0,   "block level"                                                             },
    { TIDYCUSTOMEMPTY_STRING,       0,   "empty"                                                                   },
    { TIDYCUSTOMINLINE_STRING,      0,   "inline"                                                                  },
    { TIDYCUSTOMPRE_STRING,         0,   "pre"                                                                     },
  
    
    /********************************************
     ** Miscellaneous Strings
     ** @remark enum source TidyStrings
     ** @rename enum generator FOREACH_DIALOG_MSG
     ********************************************/
    {/* This console output should be limited to 78 characters per line. */
      TEXT_HTML_T_ALGORITHM,        0,
        "\n"
        "      - First, search left from the cell's position to find row header cells.\n"
        "      - Then search upwards to find column header cells.\n"
        "      - The search in a given direction stops when the edge of the table is\n"
        "        reached or when a data cell is found after a header cell.\n"
        "      - Row headers are inserted into the list in the order they appear in\n"
        "        the table. \n"
        "      - For left-to-right tables, headers are inserted from left to right.\n"
        "      - Column headers are inserted after row headers, in \n"
        "        the order they appear in the table, from top to bottom. \n"
        "      - If a header cell has the headers attribute set, then the headers \n"
        "        referenced by this attribute are inserted into the list and the \n"
        "        search stops for the current direction.\n"
        "        TD cells that set the axis attribute are also treated as header cells.\n"
    },
    {/* This console output should be limited to 78 characters per line.
        - %s represents a string-encoding name which may be localized in your language. */
      TEXT_VENDOR_CHARS,            0,
        "It is unlikely that vendor-specific, system-dependent encodings\n"
        "work widely enough on the World Wide Web; you should avoid using the \n"
        "%s character encoding, instead you are recommended to\n"
        "use named entities, e.g. &trade;.\n"
    },
    {/* This console output should be limited to 78 characters per line.
        - %s represents a string-encoding name which may be localized in your language.
        - The strings "Tidy" and "HTML Tidy" are the program name and must not be translated. */
      TEXT_SGML_CHARS,              0,
        "Character codes 128 to 159 (U+0080 to U+009F) are not allowed in HTML;\n"
        "even if they were, they would likely be unprintable control characters.\n"
        "Tidy assumed you wanted to refer to a character with the same byte value in the \n"
        "%s encoding and replaced that reference with the Unicode \n"
        "equivalent.\n"
    },
    {/* This console output should be limited to 78 characters per line. */
      TEXT_INVALID_UTF8,            0,
        "Character codes for UTF-8 must be in the range: U+0000 to U+10FFFF.\n"
        "The definition of UTF-8 in Annex D of ISO/IEC 10646-1:2000 also\n"
        "allows for the use of five- and six-byte sequences to encode\n"
        "characters that are outside the range of the Unicode character set;\n"
        "those five- and six-byte sequences are illegal for the use of\n"
        "UTF-8 as a transformation of Unicode characters. ISO/IEC 10646\n"
        "does not allow mapping of unpaired surrogates, nor U+FFFE and U+FFFF\n"
        "(but it does allow other noncharacters). For more information please refer to\n"
        "http://www.unicode.org/ and http://www.cl.cam.ac.uk/~mgk25/unicode.html\n"
    },
    {/* This console output should be limited to 78 characters per line. */
      TEXT_INVALID_UTF16,           0,
        "Character codes for UTF-16 must be in the range: U+0000 to U+10FFFF.\n"
        "The definition of UTF-16 in Annex C of ISO/IEC 10646-1:2000 does not allow the\n"
        "mapping of unpaired surrogates. For more information please refer to\n"
        "http://www.unicode.org/ and http://www.cl.cam.ac.uk/~mgk25/unicode.html\n"
    },
    {/* This console output should be limited to 78 characters per line.
        - The strings "Tidy" and "HTML Tidy" are the program name and must not be translated. */
      TEXT_INVALID_URI,             0,
        "URIs must be properly escaped, they must not contain unescaped\n"
        "characters below U+0021 including the space character and not\n"
        "above U+007E. Tidy escapes the URI for you as recommended by\n"
        "HTML 4.01 section B.2.1 and XML 1.0 section 4.2.2. Some user agents\n"
        "use another algorithm to escape such URIs and some server-sided\n"
        "scripts depend on that. If you want to depend on that, you must\n"
        "escape the URI on your own. For more information please refer to\n"
        "http://www.w3.org/International/O-URL-and-ident.html\n"
    },
    {/* This console output should be limited to 78 characters per line. */
      TEXT_BAD_FORM,                0,
        "You may need to move one or both of the <form> and </form>\n"
        "tags. HTML elements should be properly nested and form elements\n"
        "are no exception. For instance you should not place the <form>\n"
        "in one table cell and the </form> in another. If the <form> is\n"
        "placed before a table, the </form> cannot be placed inside the\n"
        "table! Note that one form can't be nested inside another!\n"
    },
    {/* This console output should be limited to 78 characters per line. */
      TEXT_BAD_MAIN,                0,
        "Only one <main> element is allowed in a document.\n"
        "Subsequent <main> elements have been discarded, which may\n"
        "render the document invalid.\n"
    },
    {/* This console output should be limited to 78 characters per line. */
      TEXT_M_SUMMARY,               0,
        "The table summary attribute should be used to describe\n"
        "the table structure. It is very helpful for people using\n"
        "non-visual browsers. The scope and headers attributes for\n"
        "table cells are useful for specifying which headers apply\n"
        "to each table cell, enabling non-visual browsers to provide\n"
        "a meaningful context for each cell.\n"
    },
    {/* This console output should be limited to 78 characters per line. */
      TEXT_M_IMAGE_ALT,             0,
        "The alt attribute should be used to give a short description\n"
        "of an image; longer descriptions should be given with the\n"
        "longdesc attribute which takes a URL linked to the description.\n"
        "These measures are needed for people using non-graphical browsers.\n"
    },
    {/* This console output should be limited to 78 characters per line. */
      TEXT_M_IMAGE_MAP,             0,
        "Use client-side image maps in preference to server-side image\n"
        "maps as the latter are inaccessible to people using non-\n"
        "graphical browsers. In addition, client-side maps are easier\n"
        "to set up and provide immediate feedback to users.\n"
    },
    {/* This console output should be limited to 78 characters per line. */
      TEXT_M_LINK_ALT,              0,
        "For hypertext links defined using a client-side image map, you\n"
        "need to use the alt attribute to provide a textual description\n"
        "of the link for people using non-graphical browsers.\n"
    },
    {/* This console output should be limited to 78 characters per line. */
      TEXT_USING_FRAMES,            0,
        "Pages designed using frames present problems for\n"
        "people who are either blind or using a browser that\n"
        "doesn't support frames. A frames-based page should always\n"
        "include an alternative layout inside a NOFRAMES element.\n"
    },
    {/* This console output should be limited to 78 characters per line.
        - The URL should not be translated unless you find a matching URL in your language. */
      TEXT_ACCESS_ADVICE1,          0,
        "For further advice on how to make your pages accessible\n"
        "see http://www.w3.org/WAI/GL."
    },
    {/* This console output should be limited to 78 characters per line.
        - The URL should not be translated unless you find a matching URL in your language. */
      TEXT_ACCESS_ADVICE2,          0,
        "For further advice on how to make your pages accessible\n"
        "see http://www.w3.org/WAI/GL and http://www.html-tidy.org/accessibility/."
    },
    {/* This console output should be limited to 78 characters per line. */
      TEXT_USING_LAYER,             0,
        "The Cascading Style Sheets (CSS) Positioning mechanism\n"
        "is recommended in preference to the proprietary <LAYER>\n"
        "element due to limited vendor support for LAYER.\n"
    },
    {/* This console output should be limited to 78 characters per line. */
      TEXT_USING_SPACER,            0,
        "You are recommended to use CSS for controlling white\n"
        "space (e.g. for indentation, margins and line spacing).\n"
        "The proprietary <SPACER> element has limited vendor support.\n"
    },
    {/* This console output should be limited to 78 characters per line. */
      TEXT_USING_FONT,              0,
        "You are recommended to use CSS to specify the font and\n"
        "properties such as its size and color. This will reduce\n"
        "the size of HTML files and make them easier to maintain\n"
        "compared with using <FONT> elements.\n"
    },
    {/* This console output should be limited to 78 characters per line. */
      TEXT_USING_NOBR,              0,
        "You are recommended to use CSS to control line wrapping.\n"
        "Use \"white-space: nowrap\" to inhibit wrapping in place\n"
        "of inserting <NOBR>...</NOBR> into the markup.\n"
    },
    {/* This console output should be limited to 78 characters per line. */
      TEXT_USING_BODY,              0,
        "You are recommended to use CSS to specify page and link colors"
    },
    {/* This console output should be limited to 78 characters per line.
        - The strings "Tidy" and "HTML Tidy" are the program name and must not be translated. */
      TEXT_GENERAL_INFO,            0,
        "About HTML Tidy: https://github.com/htacg/tidy-html5\n"
        "Bug reports and comments: https://github.com/htacg/tidy-html5/issues\n"
        "Official mailing list: https://lists.w3.org/Archives/Public/public-htacg/\n"
        "Latest HTML specification: http://dev.w3.org/html5/spec-author-view/\n"
        "Validate your HTML documents: http://validator.w3.org/nu/\n"
        "Lobby your company to join the W3C: http://www.w3.org/Consortium\n"
    },
    {/* This console output should be limited to 78 characters per line. 
      - The strings "Tidy" and "HTML Tidy" are the program name and must not be translated.
      - Don't terminate the last line with a newline. */
      TEXT_GENERAL_INFO_PLEA,       0,
        "Do you speak a language other than English, or a different variant of \n"
        "English? Consider helping us to localize HTML Tidy. For details please see \n"
        "https://github.com/htacg/tidy-html5/blob/master/README/LOCALIZE.md"
    },
<<<<<<< HEAD
    
    
    /********************************************
     ** Report Output
     ** @remark enum source TidyStrings
     ** @rename enum generator FOREACH_DIALOG_MSG
     ********************************************/
    { ANCHOR_NOT_UNIQUE,            0,   "%s anchor \"%s\" already defined"                                        }, /* ReportAttrError */
    { ATTR_VALUE_NOT_LCASE,         0,   "%s attribute value \"%s\" must be lower case for XHTML"                  }, /* ReportAttrError */
    { ATTRIBUTE_IS_NOT_ALLOWED,     0,   "%s attribute \"is\" not allowed for autonomous custom tags."             }, /* ReportAttrError */
    { BACKSLASH_IN_URI,             0,   "%s URI reference contains backslash. Typo?"                              }, /* ReportAttrError */
    { BAD_ATTRIBUTE_VALUE_REPLACED, 0,   "%s attribute \"%s\" had invalid value \"%s\" and has been replaced"      }, /* ReportAttrError */
    { BAD_ATTRIBUTE_VALUE,          0,   "%s attribute \"%s\" has invalid value \"%s\""                            }, /* ReportAttrError */
    { ESCAPED_ILLEGAL_URI,          0,   "%s escaping malformed URI reference"                                     }, /* ReportAttrError */
    { FIXED_BACKSLASH,              0,   "%s converting backslash in URI to slash"                                 }, /* ReportAttrError */
    { ID_NAME_MISMATCH,             0,   "%s id and name attribute value mismatch"                                 }, /* ReportAttrError */
    { ILLEGAL_URI_CODEPOINT,        0,   "%s illegal characters found in URI"                                      }, /* ReportAttrError */
    { ILLEGAL_URI_REFERENCE,        0,   "%s improperly escaped URI reference"                                     }, /* ReportAttrError */
    { INSERTING_AUTO_ATTRIBUTE,     0,   "%s inserting \"%s\" attribute using value \"%s\""                        }, /* ReportAttrError */
    { INVALID_ATTRIBUTE,            0,   "%s attribute name \"%s\" (value=\"%s\") is invalid"                      }, /* ReportAttrError */
    { INVALID_XML_ID,               0,   "%s cannot copy name attribute to id"                                     }, /* ReportAttrError */
    { JOINING_ATTRIBUTE,            0,   "%s joining values of repeated attribute \"%s\""                          }, /* ReportAttrError */
    { MISMATCHED_ATTRIBUTE_ERROR,   0,   "%s attribute \"%s\" not allowed for %s"                                  }, /* ReportAttrError */
    { MISMATCHED_ATTRIBUTE_WARN,    0,   "%s attribute \"%s\" not allowed for %s"                                  }, /* ReportAttrError */
    { MISSING_ATTR_VALUE,           0,   "%s attribute \"%s\" lacks value"                                         }, /* ReportAttrError */
    { MISSING_IMAGEMAP,             0,   "%s should use client-side image map"                                     }, /* ReportAttrError */
    { MISSING_QUOTEMARK,            0,   "%s attribute with missing trailing quote mark"                           }, /* ReportAttrError */
    { NEWLINE_IN_URI,               0,   "%s discarding newline in URI reference"                                  }, /* ReportAttrError */
    { PROPRIETARY_ATTR_VALUE,       0,   "%s proprietary attribute value \"%s\""                                   }, /* ReportAttrError */
    { PROPRIETARY_ATTRIBUTE,        0,   "%s proprietary attribute \"%s\""                                         }, /* ReportAttrError */
    { REPEATED_ATTRIBUTE,           0,   "%s dropping value \"%s\" for repeated attribute \"%s\""                  }, /* ReportAttrError */
    { UNEXPECTED_END_OF_FILE_ATTR,  0,   "%s end of file while parsing attributes"                                 }, /* ReportAttrError */
    { UNEXPECTED_EQUALSIGN,         0,   "%s unexpected '=', expected attribute name"                              }, /* ReportAttrError */
    { UNEXPECTED_GT,                0,   "%s missing '>' for end of tag"                                           }, /* ReportAttrError */
    { UNEXPECTED_QUOTEMARK,         0,   "%s unexpected or duplicate quote mark"                                   }, /* ReportAttrError */
    { WHITE_IN_URI,                 0,   "%s discarding whitespace in URI reference"                               }, /* ReportAttrError */
    { XML_ATTRIBUTE_VALUE,          0,   "%s has XML attribute \"%s\""                                             }, /* ReportAttrError */
    { XML_ID_SYNTAX,                0,   "%s ID \"%s\" uses XML ID syntax"                                         }, /* ReportAttrError */
    
    { INVALID_NCR,                  0,   "%s invalid numeric character reference %s"                               }, /* ReportEncodingError */
    { INVALID_SGML_CHARS,           0,   "%s invalid character code %s"                                            }, /* ReportEncodingError */
    { INVALID_UTF16,                0,   "%s invalid UTF-16 surrogate pair (char. code %s)"                        }, /* ReportEncodingError */
    { INVALID_UTF8,                 0,   "%s invalid UTF-8 bytes (char. code %s)"                                  }, /* ReportEncodingError */
    { VENDOR_SPECIFIC_CHARS,        0,   "%s invalid character code %s"                                            }, /* ReportEncodingError */
    
    { ENCODING_MISMATCH,            0,   "specified input encoding (%s) does not match actual input encoding (%s)" }, /* ReportEncodingWarning */
    
    { APOS_UNDEFINED,               0,   "named entity &apos; only defined in XML/XHTML"                           }, /* ReportEntityError */
    { MISSING_SEMICOLON_NCR,        0,   "numeric character reference \"%s\" doesn't end in ';'"                   }, /* ReportEntityError */
    { MISSING_SEMICOLON,            0,   "entity \"%s\" doesn't end in ';'"                                        }, /* ReportEntityError */
    { UNESCAPED_AMPERSAND,          0,   "unescaped & which should be written as &amp;"                            }, /* ReportEntityError */
    { UNKNOWN_ENTITY,               0,   "unescaped & or unknown entity \"%s\""                                    }, /* ReportEntityError */
    
    { BAD_CDATA_CONTENT,            0,   "'<' + '/' + letter not allowed here"                                     }, /* ReportError */
    { BAD_COMMENT_CHARS,            0,   "expecting -- or >"                                                       }, /* ReportError */
    { BAD_XML_COMMENT,              0,   "XML comments can't contain --"                                           }, /* ReportError */
    { CANT_BE_NESTED,               0,   "%s can't be nested"                                                      }, /* ReportError */
    { CONTENT_AFTER_BODY,           0,   "content occurs after end of body"                                        }, /* ReportError */
    { DISCARDING_UNEXPECTED,        0,   "discarding unexpected %s"                                                }, /* ReportError */
    { DOCTYPE_AFTER_TAGS,           0,   "<!DOCTYPE> isn't allowed after elements"                                 }, /* ReportError */
    { DTYPE_NOT_UPPER_CASE,         0,   "SYSTEM, PUBLIC, W3C, DTD, EN must be upper case"                         }, /* ReportError */
    { ELEMENT_VERS_MISMATCH_ERROR,  0,   "%s element not available in %s"                                          }, /* ReportError */
    { ELEMENT_VERS_MISMATCH_WARN,   0,   "%s element not available in %s"                                          }, /* ReportError */
    { ENCODING_IO_CONFLICT,         0,   "Output encoding does not work with standard output"                      }, /* ReportError */
    { ILLEGAL_NESTING,              0,   "%s shouldn't be nested"                                                  }, /* ReportError */
    { INCONSISTENT_NAMESPACE,       0,   "HTML namespace doesn't match content"                                    }, /* ReportError */
    { INCONSISTENT_VERSION,         0,   "HTML DOCTYPE doesn't match content"                                      }, /* ReportError */
    { INSERTING_TAG,                0,   "inserting implicit <%s>"                                                 }, /* ReportError */
    { MALFORMED_COMMENT,            0,   "adjacent hyphens within comment"                                         }, /* ReportError */
    { MALFORMED_DOCTYPE,            0,   "discarding malformed <!DOCTYPE>"                                         }, /* ReportError */
    { MISSING_DOCTYPE,              0,   "missing <!DOCTYPE> declaration"                                          }, /* ReportError */
    { MISSING_ENDTAG_BEFORE,        0,   "missing </%s> before %s"                                                 }, /* ReportError */
    { MISSING_ENDTAG_FOR,           0,   "missing </%s>"                                                           }, /* ReportError */
    { MISSING_STARTTAG,             0,   "missing <%s>"                                                            }, /* ReportError */
    { MISSING_TITLE_ELEMENT,        0,   "inserting missing 'title' element"                                       }, /* ReportError */
    { NOFRAMES_CONTENT,             0,   "%s not inside 'noframes' element"                                        }, /* ReportError */
    { NON_MATCHING_ENDTAG,          0,   "replacing unexpected %s with </%s>"                                      }, /* ReportError */
    { PREVIOUS_LOCATION,            0,   "<%s> previously mentioned"                                               }, /* ReportError */
    { PROPRIETARY_ELEMENT,          0,   "%s is not approved by W3C"                                               }, /* ReportError */
    { REPLACING_UNEX_ELEMENT,       0,   "replacing unexpected %s with %s"                                         }, /* ReportError */
    { SPACE_PRECEDING_XMLDECL,      0,   "removing whitespace preceding XML Declaration"                           }, /* ReportError */
    { TAG_NOT_ALLOWED_IN,           0,   "%s isn't allowed in <%s> elements"                                       }, /* ReportError */
    { TOO_MANY_ELEMENTS_IN,         0,   "too many %s elements in <%s>"                                            }, /* ReportError */
    { TOO_MANY_ELEMENTS,            0,   "too many %s elements"                                                    }, /* ReportError */
    { UNESCAPED_ELEMENT,            0,   "unescaped %s in pre content"                                             }, /* ReportError */
    { USING_BR_INPLACE_OF,          0,   "using <br> in place of %s"                                               }, /* ReportError */
    
    { DUPLICATE_FRAMESET,           0,   "repeated FRAMESET element"                                               }, /* ReportFatal */
    { SUSPECTED_MISSING_QUOTE,      0,   "missing quote mark for attribute value"                                  }, /* ReportFatal */
    { UNEXPECTED_ENDTAG_IN,         0,   "unexpected </%s> in <%s>"                                                }, /* ReportFatal */
    { UNKNOWN_ELEMENT_LOOKS_CUSTOM, 0,   "%s is not recognized! Did you mean to enable the custom-tags option?"    }, /* ReportFatal */
    { UNKNOWN_ELEMENT,              0,   "%s is not recognized!"                                                   }, /* ReportFatal */
    
    { MISSING_ATTRIBUTE,            0,   "%s lacks \"%s\" attribute"                                               }, /* ReportMissingAttr */
    
    { CUSTOM_TAG_DETECTED,          0,   "detected autonomous custom tag %s; will treat as %s"                     }, /* ReportNotice */
    { REPLACING_ELEMENT,            0,   "replacing %s with %s"                                                    }, /* ReportNotice */
    { TRIM_EMPTY_ELEMENT,           0,   "trimming empty %s"                                                       }, /* ReportNotice */
    
    { BAD_SURROGATE_LEAD,           0,   "Trailing (Low) surrogate pair U+%04X, with no leading (High) entity, replaced with U+FFFD." }, /* ReportSurrogateError */
    { BAD_SURROGATE_PAIR,           0,   "Have out-of-range surrogate pair U+%04X:U+%04X, replaced with U+FFFD value."                }, /* ReportSurrogateError */
    { BAD_SURROGATE_TAIL,           0,   "Leading (High) surrogate pair U+%04X, with no trailing (Low) entity, replaced with U+FFFD." }, /* ReportSurrogateError */
    
    { BAD_SUMMARY_HTML5,            0,   "The summary attribute on the %s element is obsolete in HTML5"            }, /* ReportWarning */
    { COERCE_TO_ENDTAG_WARN,        0,   "<%s> is probably intended as </%s>"                                      }, /* ReportWarning */
    { NESTED_EMPHASIS,              0,   "nested emphasis %s"                                                      }, /* ReportWarning */
    { NESTED_QUOTATION,             0,   "nested q elements, possible typo."                                       }, /* ReportWarning */
    { OBSOLETE_ELEMENT,             0,   "replacing obsolete element %s with %s"                                   }, /* ReportWarning */
    { REMOVED_HTML5,                0,   "%s element removed from HTML5"                                           }, /* ReportWarning */
    { XML_DECLARATION_DETECTED,     0,   "An XML declaration was detected. Did you mean to use input-xml?"         }, /* ReportWarning */
    
    { COERCE_TO_ENDTAG,             0,   "<%s> is probably intended as </%s>"                                      }, /* ReportError, ReportWarning */
    { ELEMENT_NOT_EMPTY,            0,   "%s element not empty or not closed"                                      }, /* ReportError, ReportAttrError */
    { UNEXPECTED_END_OF_FILE,       0,   "unexpected end of file %s"                                               }, /* ReportError, ReportAttrError */
    { UNEXPECTED_ENDTAG,            0,   "unexpected </%s>"                                                        }, /* ReportError, ReportFatal */
=======
    {/* Important notes for translators:
        - Use only <code></code>, <var></var>, <em></em>, <strong></strong>, and
          <br/>.
        - Entities, tags, attributes, etc., should be enclosed in <code></code>.
        - Option values should be enclosed in <var></var>.
        - It's very important that <br/> be self-closing!
        - The strings "Tidy" and "HTML Tidy" are the program name and must not
          be translated. */
      TidyMetaCharset,             0,
        "This option adds a meta element and sets the charset attribute to the encoding of the document."
        "Set this option to 'yes' if you want this."
    },
>>>>>>> aff76bec

    
#if SUPPORT_ACCESSIBILITY_CHECKS
    
    /***************************************
     ** Report Output -- Accessibility
     ***************************************/
    { IMG_MISSING_ALT,                               0,   "[1.1.1.1]: <img> missing 'alt' text."                                     },
    { IMG_ALT_SUSPICIOUS_FILENAME,                   0,   "[1.1.1.2]: suspicious 'alt' text (filename)."                             },
    { IMG_ALT_SUSPICIOUS_FILE_SIZE,                  0,   "[1.1.1.3]: suspicious 'alt' text (file size)."                            },
    { IMG_ALT_SUSPICIOUS_PLACEHOLDER,                0,   "[1.1.1.4]: suspicious 'alt' text (placeholder)."                          },
    { IMG_ALT_SUSPICIOUS_TOO_LONG,                   0,   "[1.1.1.10]: suspicious 'alt' text (too long)."                            },
    { IMG_MISSING_LONGDESC_DLINK,                    0,   "[1.1.2.1]: <img> missing 'longdesc' and d-link."                          },
    { IMG_MISSING_DLINK,                             0,   "[1.1.2.2]: <img> missing d-link."                                         },
    { IMG_MISSING_LONGDESC,                          0,   "[1.1.2.3]: <img> missing 'longdesc'."                                     },
    { IMG_BUTTON_MISSING_ALT,                        0,   "[1.1.3.1]: <img> (button) missing 'alt' text."                            },
    { APPLET_MISSING_ALT,                            0,   "[1.1.4.1]: <applet> missing alternate content."                           },
    { OBJECT_MISSING_ALT,                            0,   "[1.1.5.1]: <object> missing alternate content."                           },
    { AUDIO_MISSING_TEXT_WAV,                        0,   "[1.1.6.1]: audio missing text transcript (wav)."                          },
    { AUDIO_MISSING_TEXT_AU,                         0,   "[1.1.6.2]: audio missing text transcript (au)."                           },
    { AUDIO_MISSING_TEXT_AIFF,                       0,   "[1.1.6.3]: audio missing text transcript (aiff)."                         },
    { AUDIO_MISSING_TEXT_SND,                        0,   "[1.1.6.4]: audio missing text transcript (snd)."                          },
    { AUDIO_MISSING_TEXT_RA,                         0,   "[1.1.6.5]: audio missing text transcript (ra)."                           },
    { AUDIO_MISSING_TEXT_RM,                         0,   "[1.1.6.6]: audio missing text transcript (rm)."                           },
    { FRAME_MISSING_LONGDESC,                        0,   "[1.1.8.1]: <frame> may require 'longdesc'."                               },
    { AREA_MISSING_ALT,                              0,   "[1.1.9.1]: <area> missing 'alt' text."                                    },
    { SCRIPT_MISSING_NOSCRIPT,                       0,   "[1.1.10.1]: <script> missing <noscript> section."                         },
    { ASCII_REQUIRES_DESCRIPTION,                    0,   "[1.1.12.1]: ascii art requires description."                              },
    { IMG_MAP_SERVER_REQUIRES_TEXT_LINKS,            0,   "[1.2.1.1]: image map (server-side) requires text links."                  },
    { MULTIMEDIA_REQUIRES_TEXT,                      0,   "[1.4.1.1]: multimedia requires synchronized text equivalents."            },
    { IMG_MAP_CLIENT_MISSING_TEXT_LINKS,             0,   "[1.5.1.1]: image map (client-side) missing text links."                   },
    { INFORMATION_NOT_CONVEYED_IMAGE,                0,   "[2.1.1.1]: ensure information not conveyed through color alone (image)."  },
    { INFORMATION_NOT_CONVEYED_APPLET,               0,   "[2.1.1.2]: ensure information not conveyed through color alone (applet)." },
    { INFORMATION_NOT_CONVEYED_OBJECT,               0,   "[2.1.1.3]: ensure information not conveyed through color alone (object)." },
    { INFORMATION_NOT_CONVEYED_SCRIPT,               0,   "[2.1.1.4]: ensure information not conveyed through color alone (script)." },
    { INFORMATION_NOT_CONVEYED_INPUT,                0,   "[2.1.1.5]: ensure information not conveyed through color alone (input)."  },
    { COLOR_CONTRAST_TEXT,                           0,   "[2.2.1.1]: poor color contrast (text)."                                   },
    { COLOR_CONTRAST_LINK,                           0,   "[2.2.1.2]: poor color contrast (link)."                                   },
    { COLOR_CONTRAST_ACTIVE_LINK,                    0,   "[2.2.1.3]: poor color contrast (active link)."                            },
    { COLOR_CONTRAST_VISITED_LINK,                   0,   "[2.2.1.4]: poor color contrast (visited link)."                           },
    { DOCTYPE_MISSING,                               0,   "[3.2.1.1]: <doctype> missing."                                            },
    { STYLE_SHEET_CONTROL_PRESENTATION,              0,   "[3.3.1.1]: use style sheets to control presentation."                     },
    { HEADERS_IMPROPERLY_NESTED,                     0,   "[3.5.1.1]: headers improperly nested."                                    },
    { POTENTIAL_HEADER_BOLD,                         0,   "[3.5.2.1]: potential header (bold)."                                      },
    { POTENTIAL_HEADER_ITALICS,                      0,   "[3.5.2.2]: potential header (italics)."                                   },
    { POTENTIAL_HEADER_UNDERLINE,                    0,   "[3.5.2.3]: potential header (underline)."                                 },
    { HEADER_USED_FORMAT_TEXT,                       0,   "[3.5.3.1]: header used to format text."                                   },
    { LIST_USAGE_INVALID_UL,                         0,   "[3.6.1.1]: list usage invalid <ul>."                                      },
    { LIST_USAGE_INVALID_OL,                         0,   "[3.6.1.2]: list usage invalid <ol>."                                      },
    { LIST_USAGE_INVALID_LI,                         0,   "[3.6.1.4]: list usage invalid <li>."                                      },
    { INDICATE_CHANGES_IN_LANGUAGE,                  0,   "[4.1.1.1]: indicate changes in language."                                 },
    { LANGUAGE_NOT_IDENTIFIED,                       0,   "[4.3.1.1]: language not identified."                                      },
    { LANGUAGE_INVALID,                              0,   "[4.3.1.2]: language attribute invalid."                                   },
    { DATA_TABLE_MISSING_HEADERS,                    0,   "[5.1.2.1]: data <table> missing row/column headers (all)."                },
    { DATA_TABLE_MISSING_HEADERS_COLUMN,             0,   "[5.1.2.2]: data <table> missing row/column headers (1 col)."              },
    { DATA_TABLE_MISSING_HEADERS_ROW,                0,   "[5.1.2.3]: data <table> missing row/column headers (1 row)."              },
    { DATA_TABLE_REQUIRE_MARKUP_COLUMN_HEADERS,      0,   "[5.2.1.1]: data <table> may require markup (column headers)."             },
    { DATA_TABLE_REQUIRE_MARKUP_ROW_HEADERS,         0,   "[5.2.1.2]: data <table> may require markup (row headers)."                },
    { LAYOUT_TABLES_LINEARIZE_PROPERLY,              0,   "[5.3.1.1]: verify layout tables linearize properly."                      },
    { LAYOUT_TABLE_INVALID_MARKUP,                   0,   "[5.4.1.1]: invalid markup used in layout <table>."                        },
    { TABLE_MISSING_SUMMARY,                         0,   "[5.5.1.1]: <table> missing summary."                                      },
    { TABLE_SUMMARY_INVALID_NULL,                    0,   "[5.5.1.2]: <table> summary invalid (null)."                               },
    { TABLE_SUMMARY_INVALID_SPACES,                  0,   "[5.5.1.3]: <table> summary invalid (spaces)."                             },
    { TABLE_SUMMARY_INVALID_PLACEHOLDER,             0,   "[5.5.1.6]: <table> summary invalid (placeholder text)."                   },
    { TABLE_MISSING_CAPTION,                         0,   "[5.5.2.1]: <table> missing <caption>."                                    },
    { TABLE_MAY_REQUIRE_HEADER_ABBR,                 0,   "[5.6.1.1]: <table> may require header abbreviations."                     },
    { TABLE_MAY_REQUIRE_HEADER_ABBR_NULL,            0,   "[5.6.1.2]: <table> header abbreviations invalid (null)."                  },
    { TABLE_MAY_REQUIRE_HEADER_ABBR_SPACES,          0,   "[5.6.1.3]: <table> header abbreviations invalid (spaces)."                },
    { STYLESHEETS_REQUIRE_TESTING_LINK,              0,   "[6.1.1.1]: style sheets require testing (link)."                          },
    { STYLESHEETS_REQUIRE_TESTING_STYLE_ELEMENT,     0,   "[6.1.1.2]: style sheets require testing (style element)."                 },
    { STYLESHEETS_REQUIRE_TESTING_STYLE_ATTR,        0,   "[6.1.1.3]: style sheets require testing (style attribute)."               },
    { FRAME_SRC_INVALID,                             0,   "[6.2.1.1]: <frame> source invalid."                                       },
    { TEXT_EQUIVALENTS_REQUIRE_UPDATING_APPLET,      0,   "[6.2.2.1]: text equivalents require updating (applet)."                   },
    { TEXT_EQUIVALENTS_REQUIRE_UPDATING_SCRIPT,      0,   "[6.2.2.2]: text equivalents require updating (script)."                   },
    { TEXT_EQUIVALENTS_REQUIRE_UPDATING_OBJECT,      0,   "[6.2.2.3]: text equivalents require updating (object)."                   },
    { PROGRAMMATIC_OBJECTS_REQUIRE_TESTING_SCRIPT,   0,   "[6.3.1.1]: programmatic objects require testing (script)."                },
    { PROGRAMMATIC_OBJECTS_REQUIRE_TESTING_OBJECT,   0,   "[6.3.1.2]: programmatic objects require testing (object)."                },
    { PROGRAMMATIC_OBJECTS_REQUIRE_TESTING_EMBED,    0,   "[6.3.1.3]: programmatic objects require testing (embed)."                 },
    { PROGRAMMATIC_OBJECTS_REQUIRE_TESTING_APPLET,   0,   "[6.3.1.4]: programmatic objects require testing (applet)."                },
    { FRAME_MISSING_NOFRAMES,                        0,   "[6.5.1.1]: <frameset> missing <noframes> section."                        },
    { NOFRAMES_INVALID_NO_VALUE,                     0,   "[6.5.1.2]: <noframes> section invalid (no value)."                        },
    { NOFRAMES_INVALID_CONTENT,                      0,   "[6.5.1.3]: <noframes> section invalid (content)."                         },
    { NOFRAMES_INVALID_LINK,                         0,   "[6.5.1.4]: <noframes> section invalid (link)."                            },
    { REMOVE_FLICKER_SCRIPT,                         0,   "[7.1.1.1]: remove flicker (script)."                                      },
    { REMOVE_FLICKER_OBJECT,                         0,   "[7.1.1.2]: remove flicker (object)."                                      },
    { REMOVE_FLICKER_EMBED,                          0,   "[7.1.1.3]: remove flicker (embed)."                                       },
    { REMOVE_FLICKER_APPLET,                         0,   "[7.1.1.4]: remove flicker (applet)."                                      },
    { REMOVE_FLICKER_ANIMATED_GIF,                   0,   "[7.1.1.5]: remove flicker (animated gif)."                                },
    { REMOVE_BLINK_MARQUEE,                          0,   "[7.2.1.1]: remove blink/marquee."                                         },
    { REMOVE_AUTO_REFRESH,                           0,   "[7.4.1.1]: remove auto-refresh."                                          },
    { REMOVE_AUTO_REDIRECT,                          0,   "[7.5.1.1]: remove auto-redirect."                                         },
    { ENSURE_PROGRAMMATIC_OBJECTS_ACCESSIBLE_SCRIPT, 0,   "[8.1.1.1]: ensure programmatic objects are accessible (script)."          },
    { ENSURE_PROGRAMMATIC_OBJECTS_ACCESSIBLE_OBJECT, 0,   "[8.1.1.2]: ensure programmatic objects are accessible (object)."          },
    { ENSURE_PROGRAMMATIC_OBJECTS_ACCESSIBLE_APPLET, 0,   "[8.1.1.3]: ensure programmatic objects are accessible (applet)."          },
    { ENSURE_PROGRAMMATIC_OBJECTS_ACCESSIBLE_EMBED,  0,   "[8.1.1.4]: ensure programmatic objects are accessible (embed)."           },
    { IMAGE_MAP_SERVER_SIDE_REQUIRES_CONVERSION,     0,   "[9.1.1.1]: image map (server-side) requires conversion."                  },
    { SCRIPT_NOT_KEYBOARD_ACCESSIBLE_ON_MOUSE_DOWN,  0,   "[9.3.1.1]: <script> not keyboard accessible (onMouseDown)."               },
    { SCRIPT_NOT_KEYBOARD_ACCESSIBLE_ON_MOUSE_UP,    0,   "[9.3.1.2]: <script> not keyboard accessible (onMouseUp)."                 },
    { SCRIPT_NOT_KEYBOARD_ACCESSIBLE_ON_CLICK,       0,   "[9.3.1.3]: <script> not keyboard accessible (onClick)."                   },
    { SCRIPT_NOT_KEYBOARD_ACCESSIBLE_ON_MOUSE_OVER,  0,   "[9.3.1.4]: <script> not keyboard accessible (onMouseOver)."               },
    { SCRIPT_NOT_KEYBOARD_ACCESSIBLE_ON_MOUSE_OUT,   0,   "[9.3.1.5]: <script> not keyboard accessible (onMouseOut)."                },
    { SCRIPT_NOT_KEYBOARD_ACCESSIBLE_ON_MOUSE_MOVE,  0,   "[9.3.1.6]: <script> not keyboard accessible (onMouseMove)."               },
    { NEW_WINDOWS_REQUIRE_WARNING_NEW,               0,   "[10.1.1.1]: new windows require warning (_new)."                          },
    { NEW_WINDOWS_REQUIRE_WARNING_BLANK,             0,   "[10.1.1.2]: new windows require warning (_blank)."                        },
    { FORM_CONTROL_REQUIRES_DEFAULT_TEXT,            0,   "[10.4.1.1]: form control requires default text."                          },
    { FORM_CONTROL_DEFAULT_TEXT_INVALID_NULL,        0,   "[10.4.1.2]: form control default text invalid (null)."                    },
    { FORM_CONTROL_DEFAULT_TEXT_INVALID_SPACES,      0,   "[10.4.1.3]: form control default text invalid (spaces)."                  },
    { REPLACE_DEPRECATED_HTML_APPLET,                0,   "[11.2.1.1]: replace deprecated html <applet>."                            },
    { REPLACE_DEPRECATED_HTML_BASEFONT,              0,   "[11.2.1.2]: replace deprecated html <basefont>."                          },
    { REPLACE_DEPRECATED_HTML_CENTER,                0,   "[11.2.1.3]: replace deprecated html <center>."                            },
    { REPLACE_DEPRECATED_HTML_DIR,                   0,   "[11.2.1.4]: replace deprecated html <dir>."                               },
    { REPLACE_DEPRECATED_HTML_FONT,                  0,   "[11.2.1.5]: replace deprecated html <font>."                              },
    { REPLACE_DEPRECATED_HTML_ISINDEX,               0,   "[11.2.1.6]: replace deprecated html <isindex>."                           },
    { REPLACE_DEPRECATED_HTML_MENU,                  0,   "[11.2.1.7]: replace deprecated html <menu>."                              },
    { REPLACE_DEPRECATED_HTML_S,                     0,   "[11.2.1.8]: replace deprecated html <s>."                                 },
    { REPLACE_DEPRECATED_HTML_STRIKE,                0,   "[11.2.1.9]: replace deprecated html <strike>."                            },
    { REPLACE_DEPRECATED_HTML_U,                     0,   "[11.2.1.10]: replace deprecated html <u>."                                },
    { FRAME_MISSING_TITLE,                           0,   "[12.1.1.1]: <frame> missing title."                                       },
    { FRAME_TITLE_INVALID_NULL,                      0,   "[12.1.1.2]: <frame> title invalid (null)."                                },
    { FRAME_TITLE_INVALID_SPACES,                    0,   "[12.1.1.3]: <frame> title invalid (spaces)."                              },
    { ASSOCIATE_LABELS_EXPLICITLY,                   0,   "[12.4.1.1]: associate labels explicitly with form controls."              },
    { ASSOCIATE_LABELS_EXPLICITLY_FOR,               0,   "[12.4.1.2]: associate labels explicitly with form controls (for)."        },
    { ASSOCIATE_LABELS_EXPLICITLY_ID,                0,   "[12.4.1.3]: associate labels explicitly with form controls (id)."         },
    { LINK_TEXT_NOT_MEANINGFUL,                      0,   "[13.1.1.1]: link text not meaningful."                                    },
    { LINK_TEXT_MISSING,                             0,   "[13.1.1.2]: link text missing."                                           },
    { LINK_TEXT_TOO_LONG,                            0,   "[13.1.1.3]: link text too long."                                          },
    { LINK_TEXT_NOT_MEANINGFUL_CLICK_HERE,           0,   "[13.1.1.4]: link text not meaningful (click here)."                       },
    { METADATA_MISSING,                              0,   "[13.2.1.1]: Metadata missing."                                            },
    { METADATA_MISSING_REDIRECT_AUTOREFRESH,         0,   "[13.2.1.3]: Metadata missing (redirect/auto-refresh)."                    },
    { SKIPOVER_ASCII_ART,                            0,   "[13.10.1.1]: skip over ascii art."                                        },
#endif /* SUPPORT_ACCESSIBILITY_CHECKS */
    
    
#if SUPPORT_CONSOLE_APP
    /********************************************************
     ** Console Application
     **  Although these strings are not used within LibTidy
     **  and only for the console application, they are
     **  provided as part of LibTidy for convenience to
     **  developers.
     ********************************************************/
    { TC_LABEL_COL,                 0,   "column"                                                                  },
    { TC_LABEL_FILE,                0,   "file"                                                                    },
    { TC_LABEL_LANG,                0,   "lang"                                                                    },
    { TC_LABEL_LEVL,                0,   "level"                                                                   },
    { TC_LABEL_OPT,                 0,   "option"                                                                  },
    { TC_MAIN_ERROR_LOAD_CONFIG,    0,   "Loading config file \"%s\" failed, err = %d"                             },
    { TC_OPT_ACCESS,                0,
        "do additional accessibility checks (<level> = 0, 1, 2, 3). 0 is "
        "assumed if <level> is missing."
    },
    { TC_OPT_ASCII,                 0,   "use ISO-8859-1 for input, US-ASCII for output"                           },
    { TC_OPT_ASHTML,                0,   "force XHTML to well formed HTML"                                         },
    { TC_OPT_ASXML,                 0,   "convert HTML to well formed XHTML"                                       },
    { TC_OPT_BARE,                  0,   "strip out smart quotes and em dashes, etc."                              },
    { TC_OPT_BIG5,                  0,   "use Big5 for both input and output"                                      },
    { TC_OPT_CLEAN,                 0,   "replace FONT, NOBR and CENTER tags with CSS"                             },
    { TC_OPT_CONFIG,                0,   "set configuration options from the specified <file>"                     },
    { TC_OPT_ERRORS,                0,   "show only errors and warnings"                                           },
    { TC_OPT_FILE,                  0,   "write errors and warnings to the specified <file>"                       },
    { TC_OPT_GDOC,                  0,   "produce clean version of html exported by Google Docs"                   },
    { TC_OPT_HELP,                  0,   "list the command line options"                                           },
    { TC_OPT_HELPCFG,               0,   "list all configuration options"                                          },
    { TC_OPT_HELPOPT,               0,   "show a description of the <option>"                                      },
    { TC_OPT_IBM858,                0,   "use IBM-858 (CP850+Euro) for input, US-ASCII for output"                 },
    { TC_OPT_INDENT,                0,   "indent element content"                                                  },
    { TC_OPT_ISO2022,               0,   "use ISO-2022 for both input and output"                                  },

    {/* The strings "Tidy" and "HTML Tidy" are the program name and must not be translated. */
      TC_OPT_LANGUAGE,              0,
        "set Tidy's output language to <lang>. Specify '-language help' for more help. "
        "Use before output-causing arguments to ensure the language takes effect, e.g.,"
        "`tidy -lang es -lang help`."
    },

    { TC_OPT_LATIN0,                0,   "use ISO-8859-15 for input, US-ASCII for output"                          },
    { TC_OPT_LATIN1,                0,   "use ISO-8859-1 for both input and output"                                },
    { TC_OPT_MAC,                   0,   "use MacRoman for input, US-ASCII for output"                             },
    { TC_OPT_MODIFY,                0,   "modify the original input files"                                         },
    { TC_OPT_NUMERIC,               0,   "output numeric rather than named entities"                               },
    { TC_OPT_OMIT,                  0,   "omit optional start tags and end tags"                                   },
    { TC_OPT_OUTPUT,                0,   "write output to the specified <file>"                                    },
    { TC_OPT_QUIET,                 0,   "suppress nonessential output"                                            },
    { TC_OPT_RAW,                   0,   "output values above 127 without conversion to entities"                  },
    { TC_OPT_SHIFTJIS,              0,   "use Shift_JIS for both input and output"                                 },
    { TC_OPT_SHOWCFG,               0,   "list the current configuration settings"                                 },
    { TC_OPT_UPPER,                 0,   "force tags to upper case"                                                },
    { TC_OPT_UTF16,                 0,   "use UTF-16 for both input and output"                                    },
    { TC_OPT_UTF16BE,               0,   "use UTF-16BE for both input and output"                                  },
    { TC_OPT_UTF16LE,               0,   "use UTF-16LE for both input and output"                                  },
    { TC_OPT_UTF8,                  0,   "use UTF-8 for both input and output"                                     },

    {/* The strings "Tidy" and "HTML Tidy" are the program name and must not be translated. */
      TC_OPT_VERSION,               0,   "show the version of Tidy"
    },

    { TC_OPT_WIN1252,               0,   "use Windows-1252 for input, US-ASCII for output"                         },
    { TC_OPT_WRAP,                  0,
        "wrap text at the specified <column>. 0 is assumed if <column> is "
        "missing. When this option is omitted, the default of the "
        "configuration option 'wrap' applies."
    },
    { TC_OPT_XML,                   0,   "specify the input is well formed XML"                                    },
    { TC_OPT_XMLCFG,                0,   "list all configuration options in XML format"                            },
    { TC_OPT_XMLHELP,               0,   "list the command line options in XML format"                             },

    {/* The strings "Tidy" and "HTML Tidy" are the program name and must not be translated. */
      TC_OPT_XMLSTRG,               0,   "output all of Tidy's strings in XML format"
    },

    { TC_OPT_XMLERRS,               0,   "output error constants and strings in XML format"                        },

    { TC_OPT_XMLOPTS,               0,   "output option descriptions in XML format"                                },
    
    { TC_STRING_CONF_HEADER,        0,   "Configuration File Settings:"                                            },

    {/* Must be 27 characters or fewer. */
      TC_STRING_CONF_NAME,          0,   "Name"
    },
    {/* Must be 9 characters or fewer. */
      TC_STRING_CONF_TYPE,          0,   "Type"
    },
    {/* Must be 40 characters or fewer. */
      TC_STRING_CONF_VALUE,         0,   "Current Value"
    },

    { TC_STRING_OPT_NOT_DOCUMENTED, 0,   "Warning: option `%s' is not documented."                                 },
    { TC_STRING_OUT_OF_MEMORY,      0,   "Out of memory. Bailing out."                                             },
    { TC_STRING_FATAL_ERROR,        0,   "Fatal error: impossible value for id='%d'."                              },
    { TC_STRING_FILE_MANIP,         0,   "File manipulation"                                                       },
    { TC_STRING_PROCESS_DIRECTIVES, 0,   "Processing directives"                                                   },
    { TC_STRING_CHAR_ENCODING,      0,   "Character encodings"                                                     },
    { TC_STRING_LANG_MUST_SPECIFY,  0,   "A POSIX or Windows locale must be specified."                            },

    {/* The strings "Tidy" and "HTML Tidy" are the program name and must not be translated. */
      TC_STRING_LANG_NOT_FOUND,     0,   "Tidy doesn't have language '%s,' will use '%s' instead."
    },

    { TC_STRING_MISC,               0,   "Miscellaneous"                                                           },
    { TC_STRING_XML,                0,   "XML"                                                                     },
    { TC_STRING_MUST_SPECIFY,       0,   "A Tidy option name must be specified."                                   },

    {/* The strings "Tidy" and "HTML Tidy" are the program name and must not be translated. */
      TC_STRING_UNKNOWN_OPTION,     0,   "HTML Tidy: unknown option: %c"
    },
    {/* The strings "Tidy" and "HTML Tidy" are the program name and must not be translated. */
      TC_STRING_UNKNOWN_OPTION_B,   0,   "HTML Tidy: unknown option."
    },
    {/* The strings "Tidy" and "HTML Tidy" are the program name and must not be translated. */
      TC_STRING_VERS_A,             0,   "HTML Tidy for %s version %s"
    },
    {/* The strings "Tidy" and "HTML Tidy" are the program name and must not be translated. */
      TC_STRING_VERS_B,             0,   "HTML Tidy version %s"
    },

    {/* This console output should be limited to 78 characters per line.
        - First %s represents the name of the executable from the file system, and is mostly like going to be "tidy".
        - Second %s represents a version number, typically x.x.xx.
        - The strings "Tidy" and "HTML Tidy" are the program name and must not be translated. */
      TC_TXT_HELP_1,                0,
        "\n"
        "%s [options...] [file...] [options...] [file...]\n"
        "Utility to clean up and pretty print HTML/XHTML/XML.\n"
        "\n"
        "This is modern HTML Tidy version %s.\n"
        "\n"
    },
    {/* The strings "Tidy" and "HTML Tidy" are the program name and must not be translated.
        - %s represents the platform, for example, "Mac OS X" or "Windows". */
      TC_TXT_HELP_2A,               0,
        "Command Line Arguments for HTML Tidy for %s:"
    },
    {/* The strings "Tidy" and "HTML Tidy" are the program name and must not be translated. */
      TC_TXT_HELP_2B,               0,
        "Command Line Arguments for HTML Tidy:"
    },
    {/* This console output should be limited to 78 characters per line. 
        - The strings "Tidy" and "HTML Tidy" are the program name and must not be translated. */
      TC_TXT_HELP_3,                0,
        "\n"
        "Tidy Configuration Options\n"
        "==========================\n"
        "Use Tidy's configuration options as command line arguments in the form\n"
        "of \"--some-option <value>\", for example, \"--indent-with-tabs yes\".\n"
        "\n"
        "For a list of all configuration options, use \"-help-config\" or refer\n"
        "to the man page (if your OS has one).\n"
        "\n"
        "If your environment has an $HTML_TIDY variable set point to a Tidy \n"
        "configuration file then Tidy will attempt to use it.\n"
        "\n"
        "On some platforms Tidy will also attempt to use a configuration specified \n"
        "in /etc/tidy.conf or ~/.tidy.conf.\n"
        "\n"
        "Other\n"
        "=====\n"
        "Input/Output default to stdin/stdout respectively.\n"
        "\n"
        "Single letter options apart from -f may be combined\n"
        "as in:  tidy -f errs.txt -imu foo.html\n"
        "\n"
        "Information\n"
        "===========\n"
        "For more information about HTML Tidy, see\n"
        "  http://www.html-tidy.org/\n"
        "\n"
        "For more information on HTML, see the following:\n"
        "\n"
        "  HTML: Edition for Web Authors (the latest HTML specification)\n"
        "  http://dev.w3.org/html5/spec-author-view\n"
        "\n"
        "  HTML: The Markup Language (an HTML language reference)\n"
        "  http://dev.w3.org/html5/markup/\n"
        "\n"
        "File bug reports at https://github.com/htacg/tidy-html5/issues/\n"
        "or send questions and comments to public-htacg@w3.org.\n"
        "\n"
        "Validate your HTML documents using the W3C Nu Markup Validator:\n"
        "  http://validator.w3.org/nu/\n"
        "\n"
    },
    {/* This console output should be limited to 78 characters per line.
        - The strings "Tidy" and "HTML Tidy" are the program name and must not be translated. */
      TC_TXT_HELP_CONFIG,           0,
        "\n"
        "HTML Tidy Configuration Settings\n"
        "\n"
        "Within a file, use the form:\n"
        "\n"
        "wrap: 72\n"
        "indent: no\n"
        "\n"
        "When specified on the command line, use the form:\n"
        "\n"
        "--wrap 72 --indent no\n"
        "\n"
    },
    { TC_TXT_HELP_CONFIG_NAME,      0,   "Name"                                                                    },
    { TC_TXT_HELP_CONFIG_TYPE,      0,   "Type"                                                                    },
    { TC_TXT_HELP_CONFIG_ALLW,      0,   "Allowable values"                                                        },
    {/* This console output should be limited to 78 characters per line.
        - The strings "Tidy" and "HTML Tidy" are the program name and must not be translated. */
      TC_TXT_HELP_LANG_1,           0,
        "\n"
        "The -language (or -lang) option indicates which language Tidy \n"
        "should use to communicate its output. Please note that this is not \n"
        "a document translation service, and only affects the messages that \n"
        "Tidy communicates to you. \n"
        "\n"
        "When used from the command line the -language argument must \n"
        "be used before any arguments that result in output, otherwise Tidy \n"
        "will produce output before it knows which language to use. \n"
        "\n"
        "In addition to standard POSIX language codes, Tidy is capable of \n"
        "understanding legacy Windows language codes. Please note that this \n"
        "list indicates codes Tidy understands, and does not indicate that \n"
        "the language is currently installed. \n"
        "\n"
        "The rightmost column indicates how Tidy will understand the \n"
        "legacy Windows name.\n"
        "\n"
    },
    {/* This console output should be limited to 78 characters per line.
        - The strings "Tidy" and "HTML Tidy" are the program name and must not be translated. */
      TC_TXT_HELP_LANG_2,           0,
        "\n"
        "The following languages are currently installed in Tidy. Please \n"
        "note that there's no guarantee that they are complete; only that \n"
        "one developer or another started to add the language indicated. \n"
        "\n"
        "Incomplete localizations will default to \"en\" when necessary. \n"
        "Please report instances of incorrect strings to the Tidy team. \n"
        "\n"
    },
    {/* This console output should be limited to 78 characters per line.
        - The strings "Tidy" and "HTML Tidy" are the program name and must not be translated.
        - The parameter %s is likely to be two to five characters, e.g., en or en_US. */
      TC_TXT_HELP_LANG_3,           0,
        "\n"
        "If Tidy is able to determine your locale then Tidy will use the \n"
        "locale's language automatically. For example Unix-like systems use a \n"
        "$LANG and/or $LC_ALL environment variable. Consult your operating \n"
        "system documentation for more information. \n"
        "\n"
        "Tidy is currently using locale %s. \n"
        "\n"
    },
#endif /* SUPPORT_CONSOLE_APP */
    
    {/* This MUST be present and last. */
      TIDY_MESSAGE_TYPE_LAST,      0,   NULL
    }
}};


#endif /* language_en_h */<|MERGE_RESOLUTION|>--- conflicted
+++ resolved
@@ -1508,7 +1508,18 @@
         "This option specifies if Tidy should use the XML parser rather than the "
         "error correcting HTML parser. "
     },
-
+    {/* Important notes for translators:
+        - Use only <code></code>, <var></var>, <em></em>, <strong></strong>, and
+          <br/>.
+        - Entities, tags, attributes, etc., should be enclosed in <code></code>.
+        - Option values should be enclosed in <var></var>.
+        - It's very important that <br/> be self-closing!
+        - The strings "Tidy" and "HTML Tidy" are the program name and must not
+          be translated. */
+      TidyMetaCharset,             0,
+        "This option adds a meta element and sets the charset attribute to the encoding of the document."
+        "Set this option to 'yes' if you want this."
+    },
 
     /********************************************
      ** TidyConfigCategory enumeration
@@ -1771,8 +1782,6 @@
         "English? Consider helping us to localize HTML Tidy. For details please see \n"
         "https://github.com/htacg/tidy-html5/blob/master/README/LOCALIZE.md"
     },
-<<<<<<< HEAD
-    
     
     /********************************************
      ** Report Output
@@ -1887,21 +1896,6 @@
     { ELEMENT_NOT_EMPTY,            0,   "%s element not empty or not closed"                                      }, /* ReportError, ReportAttrError */
     { UNEXPECTED_END_OF_FILE,       0,   "unexpected end of file %s"                                               }, /* ReportError, ReportAttrError */
     { UNEXPECTED_ENDTAG,            0,   "unexpected </%s>"                                                        }, /* ReportError, ReportFatal */
-=======
-    {/* Important notes for translators:
-        - Use only <code></code>, <var></var>, <em></em>, <strong></strong>, and
-          <br/>.
-        - Entities, tags, attributes, etc., should be enclosed in <code></code>.
-        - Option values should be enclosed in <var></var>.
-        - It's very important that <br/> be self-closing!
-        - The strings "Tidy" and "HTML Tidy" are the program name and must not
-          be translated. */
-      TidyMetaCharset,             0,
-        "This option adds a meta element and sets the charset attribute to the encoding of the document."
-        "Set this option to 'yes' if you want this."
-    },
->>>>>>> aff76bec
-
     
 #if SUPPORT_ACCESSIBILITY_CHECKS
     
